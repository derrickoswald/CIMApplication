--- conflicted
+++ resolved
@@ -26,34 +26,20 @@
 
     test ("FuseOK")
     {
-<<<<<<< HEAD
         val list = List ( List (("TEI124", 288282.0), ("TEI123", 73737.3)), List(("TEI134", 1323.8), ("TEI135", 100.0)), List(("TEI141", 40.0)))
-        number: Int ⇒
-            assert (FData.fuseOK (123.456, list), "expected OK")
-=======
-        assert (FData.fuseOK (123.456, List (288282.0, 73737.3, 1323.8, 100.0, 40.0)), "expected OK")
->>>>>>> 9889b198
+        assert (FData.fuseOK (123.456, list), "expected OK")
     }
 
     test ("FuseNotOK")
     {
-<<<<<<< HEAD
         val list = List ( List (("TEI12", 288282.0 )), List (("TEI13", 73737.3)), List(("TEI14", 1323.8)), List(("TEI145", 50.0)))
-        number: Int ⇒ 
-            assert (!FData.fuseOK (123.456, list), "expected not OK")
-=======
-        assert (!FData.fuseOK (123.456, List (288282.0, 73737.3, 1323.8, 50.0)), "expected not OK")
->>>>>>> 9889b198
+        assert (!FData.fuseOK (123.456, list), "expected not OK")
     }
 
     test ("Fuse0")
     {
-<<<<<<< HEAD
         val list = List ( List (("TEI12", 288282.0)), List(("TEI13", 73737.3)), List(("TEIA14", 1323.8)), List(("TEI14", 100.0)), List(("TEI15", 40.0)), List(("TEI16", 0.0)))
-        number: Int ⇒
-            assert (FData.fuseOK (123.456, list), "expected OK")
-=======
-        assert (FData.fuseOK (123.456, List (288282.0, 73737.3, 1323.8, 100.0, 40.0, 0.0)), "expected OK")
+        assert (FData.fuseOK (123.456, list), "expected OK")
     }
 
     test ("Table 2 Fuse+")
@@ -109,7 +95,6 @@
     {
         FData.fuse_sizing_table (1)
         assert (FData.fuse (649.99) == 160.0, "expected 160A")
->>>>>>> 9889b198
     }
 
 }