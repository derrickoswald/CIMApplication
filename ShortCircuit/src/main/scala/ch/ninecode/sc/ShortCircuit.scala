package ch.ninecode.sc

import java.nio.charset.StandardCharsets
import java.text.ParseException
import java.text.SimpleDateFormat
import java.util.Calendar
import java.util.TimeZone

import ch.ninecode.cim.CIMRDD
import ch.ninecode.gl.Complex
import ch.ninecode.gl.GLMEdge
import ch.ninecode.gl.GLMNode
import ch.ninecode.gl.Graphable
import ch.ninecode.gl.GridLABD
import ch.ninecode.gl.Island
import ch.ninecode.gl.Island._
import ch.ninecode.gl.LineEdge
import ch.ninecode.gl.SwitchEdge
import ch.ninecode.gl.ThreePhaseComplexDataElement
import ch.ninecode.gl.TransformerData
import ch.ninecode.gl.TransformerEdge
import ch.ninecode.gl.TransformerIsland
import ch.ninecode.gl.TransformerServiceArea
import ch.ninecode.gl.TransformerSet
import ch.ninecode.gl.Transformers
import ch.ninecode.model._
import ch.ninecode.sc.ScEdge.resistanceAt
import org.apache.spark.graphx.Edge
import org.apache.spark.graphx.Graph
import org.apache.spark.graphx.VertexId
import org.apache.spark.rdd.RDD
import org.apache.spark.sql.SparkSession
import org.apache.spark.storage.StorageLevel
import org.slf4j.Logger
import org.slf4j.LoggerFactory

import scala.collection.Map
import scala.io.Source

/**
 * Short circuit calculation.
 * Uses GraphX to trace the topology and generate the short circuit results at each node.
 *
 * @param session       the Spark session
 * @param storage_level specifies the <a href="https://spark.apache.org/docs/latest/programming-guide.html#which-storage-level-to-choose">Storage Level</a> used to persist and serialize the objects
 * @param options       options for short-circuit processing
 */
case class ShortCircuit (session: SparkSession, storage_level: StorageLevel, options: ShortCircuitOptions) extends CIMRDD with Graphable with Serializable
{
    implicit val spark: SparkSession = session
    implicit val log: Logger = LoggerFactory.getLogger (getClass)

    val default_node: ScNode = ScNode ("", 0.0, null, null, null, null, null, null)

    def edge_operator (voltages: Map[String, Double])(arg: (Element, Iterable[(Terminal, Option[End])])): List[ScEdge] =
    {
        var ret = List [ScEdge]()

        val element = arg._1
        val t_it = arg._2

        // get the ConductingEquipment
        var c = element
        while ((null != c) && !c.getClass.getName.endsWith (".ConductingEquipment"))
            c = c.sup

        if (null != c)
        {
            // get the equipment
            val equipment = c.asInstanceOf [ConductingEquipment]

            // sort terminals by sequence number
            // except if it has ends, and then sort so the primary is index 0
            def sortnumber (arg: (Terminal, Option[End])) = arg._2 match
            {
                case Some (end) => end.endNumber
                case None => arg._1.ACDCTerminal.sequenceNumber
            }

            // the equipment voltage - doesn't work for transformers
            val volt = 1000.0 * voltages.getOrElse (equipment.BaseVoltage, 0.0)
            val terminals = t_it.toArray.sortWith (sortnumber (_) < sortnumber (_)).map (terminal_end =>
            {
                val voltage =
                    terminal_end._2 match
                    {
                        case Some (end) =>
                            1000.0 * voltages.getOrElse (end.BaseVoltage, 0.0)
                        case None =>
                            volt
                    }
                val impedance = element match
                {
                    case line: ACLineSegment =>
                        val dist_km = line.Conductor.len / 1000.0
                        Impedanzen (
                            Complex (resistanceAt (options.low_temperature, options.base_temperature, line.r) * dist_km, line.x * dist_km),
                            Complex (resistanceAt (options.low_temperature, options.base_temperature, line.r0) * dist_km, line.x0 * dist_km),
                            Complex (resistanceAt (options.high_temperature, options.base_temperature, line.r) * dist_km, line.x * dist_km),
                            Complex (resistanceAt (options.high_temperature, options.base_temperature, line.r0) * dist_km, line.x0 * dist_km))
                    case _: PowerTransformer =>
                        terminal_end._2 match
                        {
                            case Some (end) =>
                                val z = Complex (end.r, end.x)
                                Impedanzen (z, z, z, z)
                            case None =>
                                Impedanzen (0.0, 0.0, 0.0, 0.0) // no end on a transformer terminal? WTF?
                        }

                    case _ =>
                        Impedanzen (0.0, 0.0, 0.0, 0.0)
                }
                (terminal_end._1, voltage, impedance)
            })
            // make a short-circuit edge for each pair of terminals, zero and one length lists of terminals have been filtered out
            val eq = terminals (0)._1.ConductingEquipment
            val node1 = terminals (0)._1.TopologicalNode
            val voltage1 = terminals (0)._2
            val z = terminals (0)._3
            for (i <- 1 until terminals.length) // for comprehension: iterate omitting the upper bound
            {
                val node2 = terminals (i)._1.TopologicalNode
                // eliminate edges with only one connectivity node, or the same connectivity node
                if (null != node1 && null != node2 && "" != node1 && "" != node2 && node1 != node2)
                    ret = ret :+ ScEdge (
                        node1,
                        voltage1,
                        node2,
                        terminals (i)._2,
                        terminals.length,
                        eq,
                        element,
                        z
                    )
            }
        }
        //else // shouldn't happen, terminals always reference ConductingEquipment, right?

        ret
    }

    def trafo_mapping (transformer_island: TransformerIsland): Iterator[StartingTrafos] =
    {
        // if a transformer set has multiple transformers, their primaries and secondaries are tied together
        // but we need to handle three winding transformers
        transformer_island
            .transformers
            .flatMap (
                set =>
                {
                    val transformer = set.transformers (0)
                    for (lv_node <- transformer.nodes.tail)
                        yield StartingTrafos (vertex_id (transformer.node0.id), vertex_id (lv_node.id), set)
                }
            )
            .toIterator
    }

    case class End (PowerTransformer: String, endNumber: Int, BaseVoltage: String, r: Double, x: Double)

    def make_ends_meet (arg: (Terminal, Option[PowerTransformerEnd])): (Terminal, Option[End]) =
    {
        val terminal = arg._1
        val end = arg._2 match
        {
            case Some (pte) =>
                Some (End (pte.PowerTransformer, pte.TransformerEnd.endNumber, pte.TransformerEnd.BaseVoltage, pte.r, pte.x))
            case None =>
                None
        }
        (terminal, end)
    }

    def get_inital_graph (): Graph[ScNode, ScEdge] =
    {
        // get a map of voltages
        val voltages = getOrElse [BaseVoltage].map (v => (v.id, v.nominalVoltage)).collectAsMap ()

        // get the terminals in the topology
        val terminals = getOrElse [Terminal].filter (null != _.TopologicalNode)

        // handle transformers specially, by attaching PowerTransformerEnd objects to the terminals

        // get the transformer ends keyed by terminal, only one end can reference any one terminal
        val ends = getOrElse [PowerTransformerEnd].keyBy (_.TransformerEnd.Terminal)
        // attach the ends to terminals
        val t = terminals.keyBy (_.id).leftOuterJoin (ends).values.map (make_ends_meet)
        // get the terminals keyed by equipment and filter for two (or more) terminals
        val terms = t.groupBy (_._1.ConductingEquipment).filter (_._2.size > 1)

        // map the terminal 'pairs' to edges
        val edges = getOrElse [Element]("Elements").keyBy (_.id).join (terms).values.flatMap (edge_operator (voltages))

        // get the nodes and voltages from the edges
        val nodes = edges.flatMap (
            x => List (
                ScNode (x.id_cn_1, x.v1, null, null, null, null, null, null),
                ScNode (x.id_cn_2, x.v2, null, null, null, null, null, null))).distinct

        // persist edges and nodes to avoid recompute
        val xedges = edges.map (e => Edge (e.vertex_id (e.id_cn_1), e.vertex_id (e.id_cn_2), e))
        val xnodes = nodes.map (v => (v.vertex_id (v.id_seq), v))
        xedges.name = "xedges"
        xedges.persist (storage_level)
        xnodes.name = "xnodes"
        xnodes.persist (storage_level)
        if (spark.sparkContext.getCheckpointDir.isDefined)
        {
            xedges.checkpoint ()
            xnodes.checkpoint ()
        }

        Graph [ScNode, ScEdge](xnodes, xedges, default_node, storage_level, storage_level)
    }

    def calculate_one (voltage: Double, impedanz: Complex, null_impedanz: Complex): ScIntermediate =
    {
        val root3 = Math.sqrt (3.0)

        // Einpoligen Kurzschlussstrom berechnen
        val ik_z = root3 * options.cmin * voltage
        val ik_n_sqrt1 = !impedanz
        val ik_n_sqrt2 = !null_impedanz
        val ik_n = 2 * ik_n_sqrt1 + ik_n_sqrt2
        val ik = ik_z / ik_n

        // Dreipoligen Kurzschlussstrom berechnen
        val ik3pol_n = root3 * !impedanz
        val ik3pol = options.cmax * voltage / ik3pol_n

        // Stosskurzschlussstrom berechnen
        // was       val ip = (1.02 + 0.98 * Math.exp (-3.0 * (trafo_r1 + netz_r1) / (trafo_x1 + Math.abs (netz_x1)))) * Math.sqrt (2) * ik3pol

        // maximum aperiodic short-circuit current according to IEC 60909-0, see for example:
        // http://at.dii.unipd.it/renato.gobbo/didattica/corsi/Componenti_tecnologie_elettrici/ABB_swithgear_manual_E11/ABB_11_E_03_druck.pdf pp71-80
        // http://studiecd.dk/cahiers_techniques/Calculation_of_short_circuit_currents.pdf pp7-10
        val kappa =
        if ((0.0 == impedanz.im) && (0.0 == impedanz.re))
            1.02 + 0.98 * Math.exp (-3.0)
        else
            if (0.0 == impedanz.im)
                0.0
            else
                1.02 + 0.98 * Math.exp (-3.0 * impedanz.re / impedanz.im)
        val ip = kappa * Math.sqrt (2) * ik3pol

        // short-circuit power at the point of common coupling
        val sk = (voltage * voltage) / !impedanz

        // maximum (motor) power (W) for repetition_rate<0.01/min and 0.01≤r<0.1 /min, override default settings for pf=1.0=cos(90), inrush=1x
        val imax3ph = MaximumStartingCurrent.max_current_3_phase (sk, impedanz, voltage, options)
        val imax1ph = MaximumStartingCurrent.max_current_1_phase (sk, impedanz, voltage, options)
        val imax2ph = MaximumStartingCurrent.max_current_2_phase (sk, impedanz, voltage, options)

        ScIntermediate (ik, ik3pol, ip, sk, imax3ph._1, imax1ph._1, imax2ph._1, imax3ph._2, imax1ph._2, imax2ph._2)
    }

    // compute the short-circuit values
    def calculate_short_circuit (arg: (ScNode, Int, String, String)): ScResult =
    {
        val node = arg._1
        val terminal = arg._2
        val equipment = arg._3
        val container = arg._4
        val v2 = node.voltage
        val (low, high) =
            if (node.invalidErrors)
                (ScIntermediate (), ScIntermediate ())
            else
                (calculate_one (v2, node.impedance.impedanz_low, node.impedance.null_impedanz_low),
                    calculate_one (v2, node.impedance.impedanz_high, node.impedance.null_impedanz_high))
        val costerm = MaximumStartingCurrent.costerm (node.impedance.impedanz_low, options)

        ScResult (node.id_seq, equipment, node.voltage, terminal, container,
            if (null == node.errors) List () else node.errors.map (_.toString),
            node.source_id, node.source_impedance, node.id_prev,
            node.impedance.impedanz_low.re, node.impedance.impedanz_low.im, node.impedance.null_impedanz_low.re, node.impedance.null_impedanz_low.im,
            low.ik, low.ik3pol, low.ip, low.sk, costerm,
            low.imax_3ph_low, low.imax_1ph_low, low.imax_2ph_low, low.imax_3ph_med, low.imax_1ph_med, low.imax_2ph_med,
            node.impedance.impedanz_high.re, node.impedance.impedanz_high.im, node.impedance.null_impedanz_high.re, node.impedance.null_impedanz_high.im,
            high.ik, high.ik3pol, high.ip, high.sk, node.branches)
    }


    /**
     * Get the node part of the element name.
     *
     * @param s the element name as pulled out by filename stripping
     * @return the node (first) part of the element name
     */
    def extract_node (s: String): String =
    {
        val elementindex = s.indexOf ("%")
        if (-1 == elementindex) s else s.substring (0, elementindex)
    }

    /**
     * Yield live branches.
     *
     * Get the edges with current flowing through them.
     *
     * @param arg tuple of transformer and recorder value
     * @return tuple of the node, the edge and the magnitude of the current
     */
    def alive (arg: (String, ThreePhaseComplexDataElement)): Option[(String, String, Double)] =
    {
        val datum = arg._2
        datum.units match
        {
            case "Amps" =>
                val value = datum.value_a.modulus
                if (value > 1e-5)
                {
                    val elementindex = datum.element.indexOf ("%")
                    if (-1 == elementindex)
                        None
                    else
                        Some (datum.element.substring (0, elementindex), datum.element.substring (elementindex + 1), value)
                }
                else
                    None
            case _ =>
                None
        }
    }

    def read_output_files (one_phase: Boolean, workdir_slash: String, filenames: Array[String]): RDD[(String, ThreePhaseComplexDataElement)] =
    {
        val date_format = new SimpleDateFormat ("yyyy-MM-dd HH:mm:ss z")

        def toTimeStamp (string: String): Long =
        {
            try
            {
                date_format.parse (string).getTime
            }
            catch
            {
                case pe: ParseException =>
                    log.warn (pe.getMessage)
                    0L
            }
        }

        val pattern = java.util.regex.Pattern.compile ("# output_data/([^.]*).csv run at (.*) on (\\d*) nodes")
        val path = filenames.map (file => s"$workdir_slash$file/output.txt").mkString (",")
        val executors = session.sparkContext.getExecutorMemoryStatus.keys.size - 1
        val files = session.sparkContext.wholeTextFiles (path, executors)

        // extract TRAxxx from the path name
        def extract_trafo (k: (String, String)): (String, String) =
        {
            val path = k._1
            val trafo_pattern = ".*/(.*)/output.txt"
            val trafo = path.replaceAll (trafo_pattern, "$1")
            (trafo, k._2)
        }

        def ToD (string: String): Double =
        {
            try
            {
                string.toDouble
            }
            catch
            {
                case _: NumberFormatException =>
                    string match
                    {
                        case "inf" => Double.PositiveInfinity
                        case "-inf" => Double.NegativeInfinity
                        case "nan" => Double.NaN
                        case "-nan" => Double.NaN
                        case _ => 0.0
                    }
                case _: Throwable => 0.0
            }
        }

        def read (f: String): TraversableOnce[ThreePhaseComplexDataElement] =
        {
            var experiment: String = ""
            var timestamp: Long = 0L
            var records: Int = 0
            val units = "Volts"
            val content = f.split ("\n")

            def makeResult (c: String): ThreePhaseComplexDataElement =
            {
                if (c.startsWith ("#"))
                {
                    val matcher = pattern.matcher (c)
                    if (matcher.find)
                    {
                        val dump = c.substring (matcher.start (1), matcher.end (1))
                        experiment = if (dump.endsWith ("_voltdump")) dump.substring (0, dump.length - 9) else dump
                        timestamp = toTimeStamp (c.substring (matcher.start (2), matcher.end (2)))
                        records = c.substring (matcher.start (3), matcher.end (3)).toInt
                    }
                    null
                }
                else
                    if (c.startsWith ("node_name"))
                        null
                    else
                    {
                        val c_arr = c.split (",")
                        if (c_arr.length == 7)
                            if (one_phase)
                                ThreePhaseComplexDataElement (c_arr (0), timestamp, Complex (ToD (c_arr (1)), ToD (c_arr (2))), Complex (0.0), Complex (0.0), units)
                            else
                                ThreePhaseComplexDataElement (c_arr (0), timestamp, Complex (ToD (c_arr (1)), ToD (c_arr (2))), Complex (ToD (c_arr (3)), ToD (c_arr (4))), Complex (ToD (c_arr (5)), ToD (c_arr (6))), units)
                        else
                        {
                            log.error ("""%s voltage dump text "%s" cannot be interpreted as three phase complex %s""".format (experiment, c, units))
                            null
                        }
                    }
            }

            content.map (makeResult).filter (_ != null)
        }

        files.map (extract_trafo).flatMapValues (read)
    }

    /**
     * Reduce series connected elements.
     *
     * @param network     the current network to be reduced
     * @param trafo_nodes the list of starting trafo nodes
     * @return the reduced network with one pair of series elements converted to a series branch
     */
    def reduce_series (network: Iterable[Branch], trafo_nodes: Array[String], mrid: String): (Boolean, Iterable[Branch]) = // (reduced?, network)
    {
        // check for series elements, eliminate making a series connection across the house or trafo
        val prepend =
            for
                {
                branch <- network
                house = branch.from == mrid
                if !house
                trafo = trafo_nodes.contains (branch.from)
                if !trafo
                buddies = network.filter (x ⇒ (branch.from == x.to) || (branch.from == x.from && branch != x))
                if buddies.size == 1
                buddy = buddies.head
            }
                yield (branch, buddy)

        val append =
            for
                {
                branch <- network
                house = branch.to == mrid
                if !house
                trafo = trafo_nodes.contains (branch.to)
                if !trafo
                buddies = network.filter (x ⇒ (branch.to == x.from) || (branch.to == x.to && branch != x))
                if buddies.size == 1
                buddy = buddies.head
            }
                yield (branch, buddy)

        val series = prepend ++ append

        if (series.nonEmpty)
        {
            // only do one reduction at a time... I'm not smart enough to figure out how to do it in bulk
            val (branch, buddy) = series.head
            val rest = network.filter (x => branch != x && buddy != x)
            val new_series = if (buddy.to == branch.from)
                buddy.add_in_series (branch)
            else
                if (branch.to == buddy.from)
                    branch.add_in_series (buddy)
                else
                // choose the simplest element to reverse
                    branch match
                    {
                        case _: SimpleBranch =>
                            buddy.add_in_series (branch.reverse)
                        case _: TransformerBranch =>
                            buddy.add_in_series (branch.reverse)
                        case _ =>
                            buddy.reverse.add_in_series (branch)
                    }
            (true, Seq (new_series) ++ rest)
        }
        else
            (false, network)
    }

    /**
     * Reduce parallel connected elements.
     *
     * @param network the current network to be reduced
     * @return the reduced network with one pair of parallel elements converted to a parallel branch
     */
    def reduce_parallel (network: Iterable[Branch]): (Boolean, Iterable[Branch]) = // (reduced?, network)
    {
        // check for parallel elements
        val parallel = for
            {
            branch <- network
            buddies = network.filter (x => ((branch.from == x.from) && (branch.to == x.to)) && (branch != x))
            if buddies.nonEmpty
        }
            yield buddies ++ Seq (branch)
        if (parallel.nonEmpty)
        {
            // only do one reduction at a time... I'm not smart enough to figure out how to do it in bulk
            val set = parallel.head
            (true, Seq (set.head.add_in_parallel (set.tail)) ++ network.filter (x => !set.toSeq.contains (x)))
        }
        else
            (false, network)
    }

    def reduce (branches: Iterable[Branch], trafo_nodes: Array[String], mrid: String): Iterable[Branch] =
    {
        // step by step reduce the network to a single branch through series and parallel reductions
        var done = false
        var network: Iterable[Branch] = branches
        do
        {
            val (modified, net) = reduce_series (network, trafo_nodes, mrid)
            network = net
            done = !modified
            if (done)
            {
                val (modified, net) = reduce_parallel (network)
                network = net
                done = !modified
                // check that all branches start from the transformer
                if (done)
                    if (!network.forall (x => trafo_nodes.contains (x.from)))
                    {
                        val max = network.map (_.current).max
                        val significant = max * 0.01 // 1% of the maximum current
                        val filtered = network.filter (x =>
                            (x.current > significant)
                                || trafo_nodes.contains (x.from)
                                || trafo_nodes.contains (x.to)
                                || (x.from == mrid)
                                || (x.to == mrid))
                        if (filtered.size < network.size)
                        {
                            done = false
                            network = filtered
                        }
                    }
            }
        }
        while (!done)

        network
    }

    /**
     * Evaluate the results of an experiment.
     *
     * An experiment is a GridLAB-D load-flow evaluation of a transformer service area where the house under test is
     * set as a load of a constant impedance (100 ohms) and we have captured the voltage dump (the voltage at each node)
     * under these conditions.
     * The transformer service area has the nodes and edges that were used in generating the .glm file for GridLAB-D.
     * So the task is to determine the current direction in each edge by examining the difference in voltage between
     * the two terminal nodes of each edge and from that determine an equivalent Branch circuit (series and
     * parallel components) with the edge impedances.
     *
     * @param exp all the data, the simulation and specific experiment plus all the voltage readings
     * @return a tuple with the transformer id, node mrid, attached equipment mrid, nominal node voltage, secondary impedance of the source transformer and an equivalent circuit
     */
    def evaluate (exp: ((SimulationTransformerServiceArea, ScExperiment), Iterable[ThreePhaseComplexDataElement])): (String, String, String, Double, Impedanzen, Branch) =
    {
        val trafokreis: SimulationTransformerServiceArea = exp._1._1
        val experiment: ScExperiment = exp._1._2
        val edges: Iterable[GLMEdge] = exp._1._1.edges
        val data: Iterable[ThreePhaseComplexDataElement] = exp._2
        val lvnodes: Array[String] = trafokreis.island.transformers.flatMap (x => for (node <- x.transformers (0).nodes.tail) yield node.id)

        // get directed edges hi→lo voltage = Branch from→to
        val graph_edges = edges.flatMap (
            x =>
            {
                data.find (y => y.element == x.cn1) match
                {
                    case Some (voltage1) =>
                        data.find (y => y.element == x.cn2) match
                        {
                            case Some (voltage2) =>
                                val v1 = voltage1.value_a.modulus
                                val v2 = voltage2.value_a.modulus
                                x match
                                {
                                    case switch: SwitchEdge =>
                                        if (switch.normalOpen)
                                            List ()
                                        else
                                        {
                                            val rating = if (switch.fuse) Some (switch.ratedCurrent) else None
                                            val name = switch.toSwitch (switch.switches.head).ConductingEquipment.Equipment.PowerSystemResource.IdentifiedObject.name
                                            if (lvnodes.contains (x.cn1))
                                                List (SimpleBranch (x.cn1, x.cn2, 0.0, x.id, name, rating))
                                            else
                                                if (lvnodes.contains (x.cn2))
                                                    List (SimpleBranch (x.cn2, x.cn1, 0.0, x.id, name, rating))
                                                else
                                                    if (experiment.mrid == x.cn2)
                                                        List (SimpleBranch (x.cn1, x.cn2, 0.0, x.id, name, rating))
                                                    else
                                                        if (experiment.mrid == x.cn1)
                                                            List (SimpleBranch (x.cn2, x.cn1, 0.0, x.id, name, rating))
                                                        else
                                                            if (v1 > v2)
                                                                List (SimpleBranch (x.cn1, x.cn2, 0.0, x.id, name, rating))
                                                            else
                                                                List (SimpleBranch (x.cn2, x.cn1, 0.0, x.id, name, rating))
                                        }
                                    case cable: LineEdge =>
                                        // Adjust this threshold according the chosen "default_maximum_voltage_error" in gridlabd
                                        if (Math.abs (v1 - v2) < 1e-5)
                                            List ()
                                        else
                                        {
                                            val line = cable.lines.head
                                            val dist_km = line.Conductor.len / 1000.0
                                            val z = Impedanzen (
                                                Complex (resistanceAt (options.low_temperature, options.base_temperature, line.r) * dist_km, line.x * dist_km),
                                                Complex (resistanceAt (options.low_temperature, options.base_temperature, line.r0) * dist_km, line.x0 * dist_km),
                                                Complex (resistanceAt (options.high_temperature, options.base_temperature, line.r) * dist_km, line.x * dist_km),
                                                Complex (resistanceAt (options.high_temperature, options.base_temperature, line.r0) * dist_km, line.x0 * dist_km))
                                            val name = line.Conductor.ConductingEquipment.Equipment.PowerSystemResource.IdentifiedObject.name
                                            if (v1 > v2)
                                                List (SimpleBranch (x.cn1, x.cn2, ((voltage1.value_a - voltage2.value_a) / z.impedanz_low).modulus, x.id, name, None, z))
                                            else
                                                List (SimpleBranch (x.cn2, x.cn1, ((voltage2.value_a - voltage1.value_a) / z.impedanz_low).modulus, x.id, name, None, z))
                                        }
                                    case transformer: TransformerEdge =>
                                        List (TransformerBranch (x.cn1, x.cn2, 0.0, transformer.transformer.transformer_name, x.id,
                                            transformer.transformer.power_rating, v1, v2, transformer.transformer.total_impedance_per_unit._1))
                                    case _ =>
                                        // e.g. transformer: TransformerEdge which never happens since the transformer is not included in the edges list
                                        log.error ("unexpected edge type %s".format (x.toString))
                                        if (v1 > v2)
                                            List (SimpleBranch (x.cn1, x.cn2, 0.0, "", x.id))
                                        else
                                            List (SimpleBranch (x.cn2, x.cn1, 0.0, "", x.id))
                                }
                            case None =>
                                List ()
                        }
                    case None =>
                        List ()
                }
            }
        )

        def connectedTo (branch: Branch, edges: Iterable[Branch]): Boolean =
        {
            edges.exists (edge ⇒ edge != branch && (branch.to == edge.to || branch.to == edge.from))
        }

        def connectedFrom (branch: Branch, edges: Iterable[Branch]): Boolean =
        {
            edges.exists (edge ⇒ edge != branch && (branch.from == edge.to || branch.from == edge.from))
        }

        // eliminate branches in the tree than only have one end connected - except for the starting and ending node
        def no_stubs (edges: Iterable[Branch], start: Array[String], end: String)(branch: Branch): Boolean =
        {
            val to = connectedTo (branch, edges)
            val from = connectedFrom (branch, edges)
            val connected = to && from
            val into = start.contains (branch.to)
            val infrom = start.contains (branch.from)

            connected ||
                (end == branch.to && (infrom || from)) ||
                (end == branch.from && (into || to)) ||
                (infrom && to) ||
                (into && from)
        }

        // reduce the tree to (hopefully) one branch spanning from start to end
        var family = graph_edges
        var count = family.size
        do
        {
            count = family.size
            family = family.filter (no_stubs (family, lvnodes, experiment.mrid))
        }
        while (count != family.size)
        val branches = reduce (family, lvnodes, experiment.mrid)
        // ToDo: this will need to be revisited for mesh networks where there are multiple supplying transformers - finding the first is not sufficient
        val branch = branches.find (
            branch =>
                ((experiment.mrid == branch.to) && lvnodes.contains (branch.from)) ||
                    ((experiment.mrid == branch.from) && lvnodes.contains (branch.to))
        ).orNull

        // compute the impedance from start to end
        // ToDo: this will need to be revisited for mesh networks where there are multiple supplying transformers
        val tx = StartingTrafos (0L, 0L, trafokreis.island.transformers (0))
        val (path, impedance) = if (null == branch)
        {
            val b = if (lvnodes.contains (experiment.mrid))
                null
            else
            {
                log.error (
                    """complex branch network from %s to %s
                      |%s""".stripMargin.format (lvnodes.mkString (","), experiment.mrid, branches.map (_.asString).mkString ("\n")))
                // get the total current to the energy consumer
                val directs = branches.filter (experiment.mrid == _.to)
                val sum = directs.map (_.current).sum
                // generate a fake impedance
                ComplexBranch (lvnodes.mkString (","), experiment.mrid, sum, branches.toArray)
            }
            (b, tx.lv_impedance (experiment.voltage))
        }
        else
        {
            val _branch = if (experiment.mrid == branch.to) branch else branch.reverse
            val v = experiment.voltage / _branch.voltageRatio
            (_branch, tx.lv_impedance (v))
        }
        (experiment.trafo, experiment.mrid, experiment.equipment, experiment.voltage, impedance, path)
    }

    /**
     * Perform gridlabd via Spark pipe() and collect the experimental results.
     *
     * @param gridlabd    the object to solve the .glm files and read the recorders
     * @param one_phase   if <code>true</code>, create single phase results, otherwise three phase results
     * @param isMax       If <code>true</code> use maximum currents (lowest impedances) [for motor starting currents], otherwise minimum currents (highest impedances) [for fuse sizing and specificity].
     * @param simulations the simulations with experiments
     * @return an RDD of tuples with the transformer id, node mrid, attached equipment mrid, nominal node voltage, and impedance at the node
     */
    def solve_and_analyse (gridlabd: GridLABD, one_phase: Boolean, isMax: Boolean, simulations: RDD[SimulationTransformerServiceArea]): RDD[(String, String, String, Double, Impedanzen, Branch)] =
    {
        val b4_solve = System.nanoTime ()
        val trafos = simulations.map (_.island.island_name)
        val gridlabFailures = gridlabd.solve (trafos)
        val solved = System.nanoTime ()
        if (gridlabFailures.isEmpty)
            log.info ("solve: %s seconds successful".format ((solved - b4_solve) / 1e9))
        else
        {
            log.error ("solve: %s seconds failed".format ((solved - b4_solve) / 1e9))
            gridlabFailures.foreach (failure =>
            {
                log.error (s"${failure.trafoID} has failures: ")
                failure.errorMessages.foreach (log.error)
            })
        }
        val output = read_output_files (one_phase, gridlabd.workdir_slash, trafos.collect)
        val read = System.nanoTime ()
        log.info ("read: %s seconds".format ((read - solved) / 1e9))

        val values = output.map (x => (x._1 + "_" + x._2.millis.toString, x._2)).groupByKey
        val groups = simulations.flatMap (
            (simulation: SimulationTransformerServiceArea) => simulation.experiments.map (
                (experiment: ScExperiment) => (simulation, experiment))).keyBy (
            (pair: (SimulationTransformerServiceArea, ScExperiment)) =>
                pair._2.trafo + "_" + pair._2.t1.getTimeInMillis.toString)
        val exp = groups.join (values).values

        val z = exp.map (evaluate)
        val anal = System.nanoTime ()
        log.info ("analyse: %s seconds".format ((anal - read) / 1e9))
        z
    }

    /**
     * Apply a GridLAB-D load flow analysis as a remedial work-around for mesh (non-radial) networks.
     * Exports GridLAB-D model files, adding player files of short-circuits (actually just a low impedance)
     * for each node of interest ina time-multiplexed window of "experiments". It then executes the load-flow
     * and time demultuplexes each experiment to generate the impedance of the network as seen at each node (of interest).
     *
     * @param simulations the RDD of transformer service areas to which this analysis should be applied
     * @param temperature the temerature at which to evaluate the impedances (°C)
     * @param isMax       If <code>true</code> use maximum currents (lowest impedances) [for motor starting currents], otherwise minimum currents (highest impedances) [for fuse sizing and specificity].
     * @return the RDD of tuples with the transformer id, node mrid, attached equipment mrid, nominal node voltage, supplying transformer impedance and network
     */
    def remedial (simulations: RDD[SimulationTransformerServiceArea], temperature: Double, isMax: Boolean): RDD[(String, String, String, Double, Impedanzen, Branch)] =
    {
        // for dates without time zones, the timezone of the machine is used:
        //    date +%Z
        // timezone can be set on each node of the cluster with:
        //    dpkg-reconfigure tzdata
        // then choose Europe and then choose Zürich
        //
        // all dates generated by this program include the time zone
        val USE_UTC = true
        val _DateFormat = new SimpleDateFormat ("yyyy-MM-dd HH:mm:ss z")
        if (USE_UTC)
            _DateFormat.setTimeZone (TimeZone.getTimeZone ("UTC"))
        else
            _DateFormat.setTimeZone (TimeZone.getTimeZone ("CET"))

        def generate (gridlabd: GridLABD, trafokreis: SimulationTransformerServiceArea): Unit =
        {
            val generator = ScGLMGenerator (one_phase = true, temperature = temperature, date_format = _DateFormat, trafokreis, isMax = isMax)
            gridlabd.export (generator)
        }

        val gridlabd = new GridLABD (session, topological_nodes = true, one_phase = true, storage_level = storage_level, workdir = options.workdir, cable_impedance_limit = options.cable_impedance_limit)
        val experiments = simulations.flatMap (
            x =>
            {
                generate (gridlabd, x)
                x.experiments
            }
        ).persist (storage_level)

        def short (exp: ScExperiment): Array[Byte] =
        {
            val ret = new StringBuilder ()
            val gigaohm = Complex (1e9)

            def addrow (time: Calendar, impedance: Complex): Unit =
            {
                ret.append (_DateFormat.format (time.getTime))
                ret.append (",")
                ret.append (impedance.re)
                ret.append (",")
                ret.append (impedance.im)
                ret.append ("\n")
            }

            addrow (exp.t0, gigaohm) // gridlab extends the first and last rows till infinity -> make them zero
            addrow (exp.t1, exp.impedance)
            addrow (exp.t2, gigaohm) // gridlab extends the first and last rows till infinity -> make them zero

            ret.toString.getBytes (StandardCharsets.UTF_8)
        }

        def generate_player_file (gridlabd: GridLABD)(experiment: ScExperiment): Int =
        {
            if (false)
            {
                gridlabd.writeInputFile (experiment.trafo, "input_data/" + experiment.mrid + "_R.csv", short (experiment))
                gridlabd.writeInputFile (experiment.trafo, "input_data/" + experiment.mrid + "_S.csv", short (experiment))
                gridlabd.writeInputFile (experiment.trafo, "input_data/" + experiment.mrid + "_T.csv", short (experiment))
            }
            else
                gridlabd.writeInputFile (experiment.trafo, "input_data/" + experiment.mrid + ".csv", short (experiment))
            1
        }

        val n = experiments.map (generate_player_file (gridlabd)).count
        log.info ("""running %s experiments""".format (n))

        solve_and_analyse (gridlabd = gridlabd, one_phase = true, isMax, simulations)
    }

    def node_maker (rdd: RDD[NodeParts]): RDD[(identifier, GLMNode)] =
    {
        // ToDo: fix this 1kV multiplier on the voltages
        def voltage (base_voltage: BaseVoltage): Double = base_voltage.nominalVoltage * 1000.0

        def house (element: Element): Boolean = element match
        {
            case _: EnergyConsumer => true
            case _ => false
        }

        def busbar (element: Element): Boolean = element match
        {
            case _: BusbarSection => true
            case _ => false
        }

        val s: RDD[((node_id, Iterable[(identifier, (Terminal, Element, BaseVoltage))]), ConductingEquipment)] = rdd.keyBy (_._2.head._2._2.id).join (getOrElse [ConductingEquipment].keyBy (_.id)).values
        s.map (args =>
        {
            val iter = args._1._2
            val has = iter.find (h => house (h._2._2))
            val bus = iter.find (b => busbar (b._2._2))
            val ele: Element = has.getOrElse (bus.getOrElse (iter.head))._2._2
            (
                iter.head._1,
                SimulationNode (
                    args._1._1,
                    voltage (iter.head._2._3),
                    ele.id,
                    house (ele),
                    busbar (ele))
            )
        })
    }

    def makeTransformerEdge (subtransmission_trafos: Array[TransformerData])(elements: Iterable[Element], cn1: String, cn2: String): TransformerEdge =
    {
        val element = elements.head
        val trafo = subtransmission_trafos.filter (data => data.transformer.id == element.id)
        TransformerEdge (cn1, cn2, TransformerSet (trafo))
    }

    def edge_maker (subtransmission_trafos: Array[TransformerData])(rdd: RDD[EdgeParts]): RDD[(identifier, GLMEdge)] =
    {
        val tedger = makeTransformerEdge (subtransmission_trafos) _
        rdd.map (
            args =>
            {
                // the terminals may be different for each element, but their TopologicalNode values are the same, so use the head
                val id_cn_1 = args.head._1.head._2.TopologicalNode
                val id_cn_2 = args.head._1.tail.head._2.TopologicalNode
                (args.head._1.head._1, GLMEdge.toGLMEdge (args.map (_._2), id_cn_1, id_cn_2, tedger))
            }
        )
    }

    def zero (list: RDD[(String, String)], results: RDD[ScResult]): RDD[ScResult] =
    {
        results.keyBy (_.tx).leftOuterJoin (list).values.map
        {
            case (result: ScResult, None) => result
            case (result: ScResult, Some (error)) =>
                result.copy (
                    errors = List (error),
                    low_r = 0.0,
                    low_x = 0.0,
                    low_r0 = 0.0,
                    low_x0 = 0.0,
                    low_ik = 0.0,
                    low_ik3pol = 0.0,
                    low_ip = 0.0,
                    low_sk = 0.0,
                    imax_3ph_low = 0.0,
                    imax_1ph_low = 0.0,
                    imax_2ph_low = 0.0,
                    imax_3ph_med = 0.0,
                    imax_1ph_med = 0.0,
                    imax_2ph_med = 0.0,
                    high_r = 0.0,
                    high_x = 0.0,
                    high_r0 = 0.0,
                    high_x0 = 0.0,
                    high_ik = 0.0,
                    high_ik3pol = 0.0,
                    high_ip = 0.0,
                    high_sk = 0.0,
                    branches = null)
        }
    }

    def calculateTraceResults (starting_nodes: RDD[StartingTrafos]): RDD[ScResult] =
    {
        // create the initial Graph with ScNode vertices
        val initial = get_inital_graph ()

        def both_ends (edge: Edge[ScEdge]): Iterable[(VertexId, ScEdge)] = List ((edge.srcId, edge.attr), (edge.dstId, edge.attr))

        def add_starting_trafo (vid: VertexId, node: ScNode, attached: (StartingTrafos, Iterable[ScEdge])): ScNode =
        {
            val trafo = attached._1
            val edges = attached._2

            val errors =
                if (trafo.transformer.total_impedance._2)
                    List (ScError (fatal = false, invalid = false, "transformer has no impedance value, using default %s".format (options.default_transformer_impedance)))
                else
                    null.asInstanceOf [List[ScError]]
            val problems = edges.foldLeft (errors)((errors, edge) => edge.hasIssues (errors, options))
            ScNode (node.id_seq, node.voltage, trafo.transformer.transformer_name, trafo.transformer.total_impedance._1, "self", trafo.lv_impedance (node.voltage), null, problems)
        }

        val starting_trafos_with_edges = starting_nodes.keyBy (_.nsPin).join (initial.edges.flatMap (both_ends).groupByKey)
        val initial_with_starting_nodes = initial.joinVertices (starting_trafos_with_edges)(add_starting_trafo).persist (storage_level)

        val sct = ShortCircuitTrace (session, options)
        val graph = sct.trace (initial_with_starting_nodes)

        // get the visited nodes with their data
        val result = graph.vertices.filter (null != _._2.impedance).values
        result.setName ("scresult")
        result.persist (storage_level)

        log.info ("computing results")
        // join results with terminals to get equipment
        val d = result.keyBy (_.id_seq).join (getOrElse [Terminal].keyBy (_.TopologicalNode)).values
        // join with equipment to get containers
        val e = d.keyBy (_._2.ConductingEquipment).join (getOrElse [ConductingEquipment].keyBy (_.id)).map (x => (x._2._1._1, x._2._1._2, x._2._2))
        val f = e.keyBy (_._3.Equipment.EquipmentContainer).leftOuterJoin (getOrElse [Element]("Elements").keyBy (_.id)).map (x => (x._2._1._1, x._2._1._2, x._2._1._3, x._2._2))

        // resolve to top level containers
        // the equipment container for a transformer could be a Station or a Bay or VoltageLevel ... the last two of which have a reference to their station
        def station_fn (arg: (ScNode, Terminal, ConductingEquipment, Option[Any])): (ScNode, Int, String, String) =
        {
            val node = arg._1
            val terminal = arg._2
            val equipment = arg._3
            val container = arg._4
            container match
            {
                case Some (station: Substation) => (node, terminal.ACDCTerminal.sequenceNumber, equipment.id, station.id)
                case Some (bay: Bay) => (node, terminal.ACDCTerminal.sequenceNumber, equipment.id, bay.Substation)
                case Some (level: VoltageLevel) => (node, terminal.ACDCTerminal.sequenceNumber, equipment.id, level.Substation)
                case _ => (node, terminal.ACDCTerminal.sequenceNumber, equipment.id, null)
            }
        }

        val g: RDD[(ScNode, Int, String, String)] = f.map (station_fn)

        // compute results
        g.map (calculate_short_circuit).persist (storage_level)
    }

    // execute GridLAB-D to approximate the impedances and replace the error records
    def fix (problem_transformers: RDD[TransformerIsland], original_results: RDD[ScResult], subtransmission_trafos: Array[TransformerData]): RDD[ScResult] =
    {
        val n = problem_transformers.count
        log.info (s"""performing load-flow for $n non-radial network${if (n > 1) "s" else ""}""")

        // transformer area calculations
        val tsa = TransformerServiceArea (session, storage_level, options.calculate_public_lighting)
        val trafos_islands: RDD[(identifier, island_id)] = tsa.getTransformerServiceAreas.map (_.swap) // (trafosetid, islandid)
        def set_island (island: TransformerIsland): Iterable[(identifier, identifier)] =
        {
            for (set <- island.transformers)
                yield (set.transformer_name, set.transformer_name)
        }

        val trafo_island_mapping: RDD[(identifier, island_id)] = problem_transformers
            .flatMap (set_island)
            .join (trafos_islands)
            .values

        if (!trafo_island_mapping.filter (_._2 != "").isEmpty)
        {
            val island_helper = new Island (session, storage_level, options.cable_impedance_limit)
            val graph_stuff = island_helper.queryNetwork (trafo_island_mapping, node_maker, edge_maker (subtransmission_trafos)) // ([nodes], [edges])
            val areas = graph_stuff._1.groupByKey.join (graph_stuff._2.groupByKey).persist (storage_level)

            // set up simulations
            val now = javax.xml.bind.DatatypeConverter.parseDateTime ("2018-07-19T12:00:00")

            def notTheTransformers (island: TransformerIsland)(edge: GLMEdge): Boolean =
            {
                edge match
                {
                    case t: TransformerEdge =>
                        val sets = island.transformers.map (_.transformer_name)
                        !sets.contains (t.transformer.transformer_name)
                    case _ => true
                }
            }

            val simulations = areas
                .join (problem_transformers.keyBy (_.island_name))
                .values
                .map (
                    x =>
                    {
                        val (island, nodes, edges) = (x._2, x._1._1, x._1._2)
                        SimulationTransformerServiceArea (
                            island = island,
                            nodes = nodes,
                            edges = edges.filter (notTheTransformers (island)),
                            start_time = now,
                            directory = island.island_name)
                    }
                )
            // perform remedial simulations produces (trafoid, nodeid, equipment, voltage, trafo.Z, Branch)
            val results = remedial (simulations, options.low_temperature, isMax = true).persist (storage_level)
            log.info ("""ran %s experiments""".format (results.count ()))
            // map to the type returned by the trace, use the existing value where possible
            val original_keyed = original_results.keyBy (x => x.tx + "_" + x.node)
            // transformer id, node mrid, attached equipment mrid, nominal node voltage, and impedance at the node
            val new_nodes = results.keyBy (x => x._1 + "_" + x._2).leftOuterJoin (original_keyed).values.map (
                x =>
                {
                    val v = x._1._4
                    val branches = x._1._6
                    val ztrafo = x._1._5
                    val z = if (null == branches) ztrafo else branches.z (ztrafo)
                    x._2 match
                    {
                        case Some (original) =>
                            (
                                ScNode (original.node, v, original.tx, original.tx_impedance, original.prev, z, branches, List (ScError (fatal = false, invalid = false, "computed by load-flow"))), // replace the errors
                                original.terminal, original.equipment, original.container
                            )
                        case None =>
                            (
                                ScNode (x._1._2, v, x._1._1, Complex (0), null, ztrafo, null, List (ScError (fatal = false, invalid = false, "computed by load-flow"))),
                                1, x._1._3, ""
                            )
                    }
                }
            )
            // calculate new short circuit result records
            val replacements = new_nodes.map (calculate_short_circuit).persist (storage_level)
            // replace the bad elements
            val bad_transformers = problem_transformers.flatMap (_.transformers.map (_.transformer_name)).collect.toSet
            val some = original_results.filter (x => !bad_transformers.contains (x.tx))
            some.union (replacements)
        }
        else
        {
            log.info ("TopologicalIsland elements not found, cannot use GridLAB-D to fix radial network errors")
            original_results
        }
    }

    def run (): RDD[ScResult] =
    {
        FData.fuse_sizing_table (options.fuse_table)
        assert (null != getOrElse [TopologicalNode], "no topology")

        val transformer_data = new Transformers (
            spark,
            storage_level,
            options.default_short_circuit_power_max,
            options.default_short_circuit_impedance_max,
            options.default_short_circuit_angle_max,
            options.default_short_circuit_power_min,
            options.default_short_circuit_impedance_min,
            options.default_short_circuit_angle_min
        ).getTransformers ()

        val transformers = if (null != options.trafos && "" != options.trafos && "all" != options.trafos)
        {
            val source = Source.fromFile (options.trafos, "UTF-8")
            val trafos = source.getLines ().filter (_ != "").toArray
            source.close ()
            transformer_data
                .filter (transformer => trafos.contains (transformer.transformer.id))
                .groupBy (_.node1.TopologicalIsland)
                .values
                .map (TransformerIsland.apply)
        }
        else
        // do all low voltage power transformers
            transformer_data
                .filter (td => (td.v0 > 1000.0) && (td.v1 <= 1000.0)) // ToDo: don't hard code this rule
                .groupBy (_.node1.TopologicalIsland)
                .values
                .map (TransformerIsland.apply)
        val starting_nodes = transformers.flatMap (trafo_mapping)
        log.info ("%s starting transformers".format (starting_nodes.count))

        var results = calculateTraceResults (starting_nodes)

        // find transformers where there are non-radial networks and fix them
        def need_load_flow (error: String): Boolean =
            error.startsWith ("FATAL: non-radial network detected") ||
<<<<<<< HEAD
=======
                error.startsWith ("INVALID: 3 transformer windings") ||
>>>>>>> 4eeb4032
                error.startsWith ("INVALID: low voltage")

        val problem_trafos = results
            .filter (result => result.errors.exists (need_load_flow))
            .map (_.tx)
            .distinct
            .map (set => (set, set))
            .persist (storage_level)

        // but not the ones that have another error
        def other_error (s: String): Boolean =
            !(s.startsWith ("FATAL: non-radial network detected") ||
<<<<<<< HEAD
=======
                s.startsWith ("INVALID: 3 transformer windings") || // ToDo: Remove when 3W transformer test for SC is available
>>>>>>> 4eeb4032
                s.startsWith ("INVALID: low voltage")) &&
                s.startsWith ("INVALID")

        val verboten_trafos = results
            .filter (result => result.errors.exists (other_error))
            .map (result => (result.tx, result.errors.filter (other_error).head))
            .distinct
            .persist (storage_level)

        val sets_by_island = transformers.flatMap (island => island.transformers.map (set => (set.transformer_name, island)))

        val problem_islands = problem_trafos
            .subtractByKey (verboten_trafos)
            .join (sets_by_island)
            .map (_._2._2)
            .distinct

        // ensure that each element of a transformer service area has an error and 0.0 for all current/fuse values
        if (0 != verboten_trafos.count)
            results = zero (verboten_trafos, results)

        if (0 != problem_islands.count)
        {
            def subtransmission (trafo: TransformerData): Boolean =
            {
                trafo.voltages.exists (v => (v._2 <= 1000.0) && (v._2 > 400.0)) || // ToDo: don't hard code these voltage values
                    trafo.ends.length > 2 ||
                    options.calculate_public_lighting && trafo.voltages.exists (v => v._2 == 230.0)
            }

            val subtransmission_trafos = transformer_data.filter (subtransmission).collect
            results = fix (problem_islands, results, subtransmission_trafos)
        }

        results
    }
}

object ShortCircuit
{
    /**
     * The list of classes that can be persisted in RDD.
     */
    lazy val classes: Array[Class[_]] =
    {
        Array (
            classOf [ch.ninecode.sc.Impedanzen],
            classOf [ch.ninecode.sc.ScEdge],
            classOf [ch.ninecode.sc.ScError],
            classOf [ch.ninecode.sc.ScIntermediate],
            classOf [ch.ninecode.sc.ScMessage],
            classOf [ch.ninecode.sc.ScNode],
            classOf [ch.ninecode.sc.ScResult],
            classOf [ch.ninecode.sc.ShortCircuit],
            classOf [ch.ninecode.sc.ShortCircuitOptions],
            classOf [ch.ninecode.sc.StartingTrafos]
        )
    }
}<|MERGE_RESOLUTION|>--- conflicted
+++ resolved
@@ -1148,11 +1148,7 @@
         // find transformers where there are non-radial networks and fix them
         def need_load_flow (error: String): Boolean =
             error.startsWith ("FATAL: non-radial network detected") ||
-<<<<<<< HEAD
-=======
-                error.startsWith ("INVALID: 3 transformer windings") ||
->>>>>>> 4eeb4032
-                error.startsWith ("INVALID: low voltage")
+                    error.startsWith ("INVALID: low voltage")
 
         val problem_trafos = results
             .filter (result => result.errors.exists (need_load_flow))
@@ -1164,11 +1160,7 @@
         // but not the ones that have another error
         def other_error (s: String): Boolean =
             !(s.startsWith ("FATAL: non-radial network detected") ||
-<<<<<<< HEAD
-=======
-                s.startsWith ("INVALID: 3 transformer windings") || // ToDo: Remove when 3W transformer test for SC is available
->>>>>>> 4eeb4032
-                s.startsWith ("INVALID: low voltage")) &&
+                  s.startsWith ("INVALID: low voltage")) &&
                 s.startsWith ("INVALID")
 
         val verboten_trafos = results
