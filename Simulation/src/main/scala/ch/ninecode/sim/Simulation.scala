--- conflicted
+++ resolved
@@ -365,66 +365,6 @@
         ret
     }
 
-<<<<<<< HEAD
-    @SuppressWarnings(Array("org.wartremover.warts.Null"))
-    def vanishRDD (rdd: RDD[_]): Unit =
-    {
-        val _ = rdd
-            .unpersist(false)
-            .setName(null)
-    }
-
-    def vanishRDDs (rddList: List[RDD[_]]): Unit =
-    {
-        rddList.foreach(vanishRDD)
-    }
-
-    def cleanRDDs (): Unit =
-    {
-        session.sparkContext.getPersistentRDDs.foreach(x => vanishRDD(x._2))
-    }
-
-    def performExtraQueries (job: SimulationJob): DataFrame =
-    {
-        log.info(s"executing ${job.extras.length} extra queries")
-        var key_values: RDD[(String, String, String, String)] = spark.sparkContext.emptyRDD[(String, String, String, String)]
-        job.extras.foreach(
-            extra =>
-            {
-                log.info(s"""executing "${extra.title}" as ${extra.query}""")
-                val df: DataFrame = session.sql(extra.query).persist()
-                if (df.count > 0)
-                {
-                    val fields = df.schema.fieldNames
-                    if (!fields.contains("key") || !fields.contains("value"))
-                        log.error(s"""extra query "${extra.title}" schema either does not contain a "key" or a "value" field: ${fields.mkString}""")
-                    else
-                    {
-                        val keyindex = df.schema.fieldIndex("key")
-                        val valueindex = df.schema.fieldIndex("value")
-                        val keytype = df.schema.fields(keyindex).dataType.simpleString
-                        val valuetype = df.schema.fields(valueindex).dataType.simpleString
-                        if ((keytype != "string") || (valuetype != "string"))
-                            log.error(s"""extra query "${extra.title}" schema fields key and value are not both strings (key=$keytype, value=$valuetype)""")
-                        else
-                        {
-                            val key_value = df.rdd.map(row => (job.id, extra.title, row.getString(keyindex), row.getString(valueindex)))
-                            key_value.saveToCassandra(job.output_keyspace, "key_value", SomeColumns("simulation", "query", "key", "value"))
-                            key_values = key_values.union(key_value)
-                        }
-                    }
-                }
-                else
-                    log.warn(s"""extra query "${extra.title}" returned no rows""")
-                df.unpersist(false)
-            }
-        )
-        import spark.implicits._
-        key_values.map(k => (k._2, k._3, k._4)).toDF("query", "mrid", "value")
-    }
-
-=======
->>>>>>> 34670d30
     def getTransformers: (Map[String, TransformerSet], Array[TransformerData]) =
     {
         val transformer_data = Transformers(session, options.cim_options.storage).getTransformers()
@@ -480,17 +420,11 @@
         results
     }
 
-<<<<<<< HEAD
-    def createSimulationTasks (job: SimulationJob, tasks: RDD[SimulationTask]): RDD[SimulationTrafoKreis] =
-    {
-        val (transformers, _) = getTransformers
-=======
     def createSimulationTasks (house_trafo_mapping: Map[Trafo, House], job: SimulationJob): RDD[SimulationTrafoKreis] =
     {
         val (transformers, _) = getTransformers
         val tasks = make_tasks(job)
 
->>>>>>> 34670d30
         job.save(session, job.output_keyspace, job.id, tasks)
 
         log.info("""matching tasks to topological islands""")
@@ -765,17 +699,10 @@
             val house_trafo_mapping: Map[Trafo, House] = inputReader.read_house_trafo_csv(job.house_trafo_mappings)
 
             // perform the extra queries and insert into the key_value table
-<<<<<<< HEAD
-            val key_values: DataFrame = performExtraQueries(job)
-
-            val tasks: RDD[SimulationTask] = make_tasks(job)
-            val simulations: RDD[SimulationTrafoKreis] = createSimulationTasks(job, tasks)
-=======
             log.info(s"executing ${job.extras.length} extra queries")
             job.extras.foreach(_.executeQuery(job, session))
 
             var simulations: RDD[SimulationTrafoKreis] = createSimulationTasks(house_trafo_mapping, job)
->>>>>>> 34670d30
 
             if (!simulations.isEmpty())
             {
@@ -804,12 +731,7 @@
 
                 val simulationResults: RDD[SimulationResult] = performGridlabSimulations(job, simulations, player_rdd)
 
-<<<<<<< HEAD
-                // save the results
-                log.info("""saving GridLAB-D simulation results""")
-                val conf = WriteConf.fromSparkConf(spark.sparkContext.getConf).copy(ttl = TTLOption.perRow("ttl"), consistencyLevel = ConsistencyLevel.ANY)
-                simulationResults.saveToCassandra(job.output_keyspace, "simulated_value", writeConf = conf)
-                log.info("""saved GridLAB-D simulation results""")
+                saveSimulationResults(job, simulationResults)
 
                 // Run postprocessing
                 if (!options.simulationonly) {
@@ -833,30 +755,15 @@
                     )
                 }
 
-=======
-                saveSimulationResults(job, simulationResults)
->>>>>>> 34670d30
                 vanishRDDs(List(simulations, player_rdd, simulationResults))
             }
         }
         job.id
     }
 
-<<<<<<< HEAD
 
 
     def postprocess_only (jobs: Seq[SimulationJob]): Seq[String] =
-=======
-    private def saveSimulationResults (job: SimulationJob, simulationResults: RDD[SimulationResult]): Unit =
-    {
-        log.info("""saving GridLAB-D simulation results""")
-        val conf = WriteConf.fromSparkConf(spark.sparkContext.getConf).copy(ttl = TTLOption.perRow("ttl"), consistencyLevel = ConsistencyLevel.ANY)
-        simulationResults.saveToCassandra(job.output_keyspace, "simulated_value", writeConf = conf)
-        log.info("""saved GridLAB-D simulation results""")
-    }
-
-    def postprocess (ids: Seq[String], jobs: Seq[SimulationJob])
->>>>>>> 34670d30
     {
         // get all simulations from the output keyspace(s)
         val keyspaces: Seq[String] = jobs.map(_.output_keyspace).distinct
