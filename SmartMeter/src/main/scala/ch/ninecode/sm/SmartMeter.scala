package ch.ninecode.sm

import java.io.UnsupportedEncodingException
import java.net.URLDecoder
import java.util.HashMap

import scala.collection.Map
import scala.tools.nsc.io.Jar
import scala.util.Random

import org.apache.spark.SparkConf
import org.apache.spark.SparkContext
import org.apache.spark.graphx.Graph
import org.apache.spark.graphx.VertexId
import org.apache.spark.rdd.RDD
import org.apache.spark.rdd.RDD.rddToPairRDDFunctions
import org.apache.spark.sql.SparkSession
import org.apache.spark.sql.SQLContext
import org.apache.spark.storage.StorageLevel

import ch.ninecode.cim._
import ch.ninecode.model._

class SmartMeter extends Serializable
{
    var _StorageLevel = StorageLevel.MEMORY_ONLY

    // copied from GridLAB-D
    def get (name: String, context: SparkContext): RDD[Element] =
    {
        val rdds = context.getPersistentRDDs
        for (key <- rdds.keys)
        {
            val rdd = rdds (key)
            if (rdd.name == name)
                return (rdd.asInstanceOf[RDD[Element]])
      }
      return (null)
    }

  // function to get the edge distance
  def span(element: Element): Double =
    {
      val clazz = element.getClass.getName
      val cls = clazz.substring(clazz.lastIndexOf(".") + 1)
      val ret = cls match {
        case "ACLineSegment" =>
          element.asInstanceOf[ACLineSegment].Conductor.len
        case _ =>
          0.0
      }
      return (ret)
    }

  // copied from GridLAB-D
  def edge_operator(voltages: Map[String, Double], topologicalnodes: Boolean)(arg: Tuple2[Tuple2[Element, Option[Iterable[PowerTransformerEnd]]], Iterable[Terminal]]): List[PreEdge] =
    {
      var ret = List[PreEdge]()
      def node_name(t: Terminal): String =
        {
          return (if (topologicalnodes) t.TopologicalNode else t.ConnectivityNode)
        }

      val e = arg._1._1
        val pte_op = arg._1._2
        val t_it = arg._2
        // get the ConductingEquipment
        var c = e
        while ((null != c) && !c.getClass ().getName ().endsWith (".ConductingEquipment"))
            c = c.sup
        if (null != c)
        {
            // sort terminals by sequence number (and hence the primary is index 0)
            val terminals = t_it.toArray.sortWith (_.ACDCTerminal.sequenceNumber < _.ACDCTerminal.sequenceNumber)
            // get the equipment
            val equipment = c.asInstanceOf[ConductingEquipment]
            // make a list of voltages
            val volt = 1000.0 * voltages.getOrElse (equipment.BaseVoltage, 0.0)
            val volts =
                pte_op match
                {
                    case Some (x: Iterable[PowerTransformerEnd]) =>
                        // sort ends by end number
                        // ToDo: handle the case where terminal sequence and end sequence aren't the same
                        val tends = x.toArray.sortWith (_.TransformerEnd.endNumber < _.TransformerEnd.endNumber)
                        tends.map (e => 1000.0 * voltages.getOrElse (e.TransformerEnd.BaseVoltage, 0.0))
                    case None =>
                        Array[Double] (volt, volt)
                }
            // Note: we eliminate 230V edges because transformer information doesn't exist and
            // see also NE-51 NIS.CIM: Export / Missing 230V connectivity
            if (!volts.contains (230.0))
                // make a pre-edge for each pair of terminals
                ret = terminals.length match
                {
                    case 1 =>
                        ret :+
                new PreEdge(
                  terminals(0).ACDCTerminal.IdentifiedObject.mRID,
                  node_name(terminals(0)),
                  volts(0),
                  "",
                  "",
                  volts(0),
                  terminals(0).ConductingEquipment,
                  equipment,
                  e,
                  span(e))
            case _ =>
              {
                for (i <- 1 until terminals.length) // for comprehension: iterate omitting the upper bound
                {
                  ret = ret :+ new PreEdge(
                    terminals(0).ACDCTerminal.IdentifiedObject.mRID,
                    node_name(terminals(0)),
                    volts(0),
                    terminals(i).ACDCTerminal.IdentifiedObject.mRID,
                    node_name(terminals(i)),
                    volts(i),
                    terminals(0).ConductingEquipment,
                    equipment,
                    e,
                    span(e))
                }
                ret
              }
          }
      }
      //else // shouldn't happen, terminals always reference ConductingEquipment, right?

      return (ret)
    }

  // copied from GridLAB-D
  def topological_node_operator(arg: Tuple2[Tuple2[TopologicalNode, Terminal], PreEdge]): PreNode =
    {
      val node = arg._1._1
      val term = arg._1._2
      val edge = arg._2
      PreNode(node.id, if (term.ACDCTerminal.sequenceNumber == 1) edge.v1 else edge.v2)
    }

  // copied from GridLAB-D
  def connectivity_node_operator(arg: Tuple2[Tuple2[ConnectivityNode, Terminal], PreEdge]): PreNode =
    {
      val node = arg._1._1
      val term = arg._1._2
      val edge = arg._2
      PreNode(node.id, if (term.ACDCTerminal.sequenceNumber == 1) edge.v1 else edge.v2)
    }

  // copied from GridLAB-D
  def make_graph_vertices(v: PreNode): Tuple2[VertexId, PreNode] =
    {
      (v.vertex_id(v.id_seq), v)
    }

  // copied from GridLAB-D
  def make_graph_edges(e: PreEdge): org.apache.spark.graphx.Edge[PreEdge] =
    {
      org.apache.spark.graphx.Edge(e.vertex_id(e.id_cn_1), e.vertex_id(e.id_cn_2), e)
    }

  // copied from GridLAB-D
  def prepare(sc: SparkContext, sqlContext: SQLContext, topologicalnodes: Boolean): Graph[PreNode, PreEdge] =
    {
      // get a map of voltages
      val voltages = get("BaseVoltage", sc).asInstanceOf[RDD[BaseVoltage]].map((v) => (v.id, v.nominalVoltage)).collectAsMap()

      // get the terminals
      val terminals = get("Terminal", sc).asInstanceOf[RDD[Terminal]].filter(null != _.ConnectivityNode)

      // get the terminals keyed by equipment
      val terms = terminals.groupBy(_.ConductingEquipment)

      // get all elements
      val elements = get("Elements", sc).asInstanceOf[RDD[Element]]

      // get the transformer ends keyed by transformer
      val ends = get("PowerTransformerEnd", sc).asInstanceOf[RDD[PowerTransformerEnd]].groupBy(_.PowerTransformer)

      // handle transformers specially, by attaching all PowerTransformerEnd objects to the elements
      val elementsplus = elements.keyBy(_.id).leftOuterJoin(ends)

      // map the terminal 'pairs' to edges
        val edges = elementsplus.join (terms).flatMapValues (edge_operator (voltages, topologicalnodes)).values

        // eliminate edges with only one connectivity node, or the same connectivity node
        val real_edges = edges.filter (x => null != x.id_cn_1 && null != x.id_cn_2 && "" != x.id_cn_1 && "" != x.id_cn_2 && x.id_cn_1 != x.id_cn_2)

        // get terminal to voltage mapping by referencing the equipment voltage for each of two terminals
        val tv = edges.keyBy (_.id_seq_1).union (edges.keyBy (_.id_seq_2)).distinct

        // get the nodes RDD
        val nodes = if (topologicalnodes)
        {
            // get the topological nodes RDD
            val tnodes = get ("TopologicalNode", sc).asInstanceOf[RDD[TopologicalNode]]

            // map the topological nodes to prenodes with voltages
            tnodes.keyBy (_.id).join (terminals.keyBy (_.TopologicalNode)).values.keyBy (_._2.id).join (tv).values.map (topological_node_operator).distinct
        }
        else
        {
            // get the connectivity nodes RDD
            val connectivitynodes = get ("ConnectivityNode", sc).asInstanceOf[RDD[ConnectivityNode]]

            // map the connectivity nodes to prenodes with voltages
            connectivitynodes.keyBy (_.id).join (terminals.keyBy (_.ConnectivityNode)).values.keyBy (_._2.id).join (tv).values.map (connectivity_node_operator).distinct
        }

      // persist edges and nodes to avoid recompute
      real_edges.persist(_StorageLevel)
      nodes.persist(_StorageLevel)

      // construct the initial graph from the real edges and nodes
      return (Graph.apply[PreNode, PreEdge](nodes.map(make_graph_vertices), real_edges.map(make_graph_edges), PreNode("", 0.0), _StorageLevel, _StorageLevel))
    }

  def node_JSON(node: FinalNodeData): String =
    {
      val ao_ids = node.ao_id mkString "," 
      "{ \"name\": \"" + node.id_seq + "\", \"ao_id\": [" + ao_ids + "], \"voltage\": " + node.voltage + ", \"parent\": \"" + node.parent + "\", \"neighbor\": \"" + node.neighbor + "\", \"total_distance\": " + node.total_distance + ", \"nearest_distance\": " + node.nearest_distance + " }"
    }

  def make_JSON(nodes: RDD[FinalNodeData]): String =
    {
      val nodestring = nodes.map(node_JSON).fold("")((x: String, y: String) => x + (if ("" == x) "" else ", ") + y)
      return ("[ " + nodestring + " ]")
    }
  
  def filterEmptyLeaves(vertex: RDD[NodeData]): RDD[NodeData] =
  {
      val parents = vertex.map(_.parent).collect
      vertex.filter(v => {parents.contains(v.id_seq) || v.id_seq.startsWith("HAS")})
  }

  def run(sc: SparkContext, sqlContext: SQLContext, starting_node: String, use_topological_nodes: Boolean): String =
    {
      val pn = PreNode("", 0.0) // just to access the vertex_id function

      val initial = prepare(sc, sqlContext, use_topological_nodes)

      // get the ConnectivityNode corresponding to the given starting node
      val terminal = get ("Terminal", sc).asInstanceOf[RDD[Terminal]].filter ((terminal) => terminal.ConductingEquipment == starting_node).first      
      val start_at = Array[VertexId] (pn.vertex_id (if (use_topological_nodes) terminal.TopologicalNode else terminal.ConnectivityNode))
      
      val trace = new Trace(initial)
      val tracedGraph = trace.run(start_at)
      
      val tracedVertices = tracedGraph.vertices.filter(_._2.total_distance < Double.PositiveInfinity)
      
      var tracedRenamedVertices = tracedVertices.map(vertex => {
        val node = vertex._2
        val name = node.id_seq
        val index1 = name.indexOf("_")
        val id = if (0 < index1) name.substring(0, index1) else name
        val neighbor = node.neighbor
        val index2 = neighbor.indexOf("_")
        val nid = if (0 < index2) neighbor.substring(0, index2) else neighbor
        val parent = node.parent
        val index3 = parent.indexOf("_")
        val parentid = if (0 < index3) parent.substring(0, index3) else parent
        node.copy(id_seq = id, neighbor = nid, parent = parentid)
      })
      
      var withoutEmptyLeafes = filterEmptyLeaves(tracedRenamedVertices)
      while (withoutEmptyLeafes.count < tracedRenamedVertices.count)
      {
        tracedRenamedVertices = withoutEmptyLeafes
        withoutEmptyLeafes = filterEmptyLeaves(tracedRenamedVertices)
      }
           
      val name = get ("Name", sc).asInstanceOf[RDD[Name]]     
      val userAttr = get ("UserAttribute", sc).asInstanceOf[RDD[UserAttribute]]
      val joinedMst = name.keyBy(_.IdentifiedObj).join(userAttr.keyBy(_.name))
      val preparedAoId = joinedMst.map(mst => (mst._2._2.value, mst._2._1.name)).groupByKey
      
      val sapNr = withoutEmptyLeafes.keyBy(_.id_seq)
                      .leftOuterJoin(preparedAoId)
                      .map(joinedNode => {
                        val node = joinedNode._2._1
                        val ao = joinedNode._2._2
                        val ao_ids = ao match {
                          case Some(i) => i.toList
                          case _ => List("")
                        }
                        FinalNodeData(node.id_seq, ao_ids, node.voltage, node.neighbor, node.parent, node.total_distance, node.nearest_distance)
                      })
                      
      make_JSON(sapNr)
    }
}

object SmartMeter
{
    def jarForObject (obj: Object): String =
    {
        // see https://stackoverflow.com/questions/320542/how-to-get-the-path-of-a-running-jar-file
        var ret = obj.getClass.getProtectionDomain ().getCodeSource ().getLocation ().getPath ()
        try
        {
            ret = URLDecoder.decode (ret, "UTF-8")
        }
        catch
        {
            case e: UnsupportedEncodingException => e.printStackTrace ()
        }
        if (!ret.toLowerCase ().endsWith (".jar"))
        {
            // as an aid to debugging, make jar in tmp and pass that name
            val name = "/tmp/" + Random.nextInt (99999999) + ".jar"
            val writer = new Jar (new scala.reflect.io.File (new java.io.File (name))).jarWriter ()
            writer.addDirectory (new scala.reflect.io.Directory (new java.io.File (ret + "ch/")), "ch/")
            writer.close ()
            ret = name
        }

        return (ret)
    }

    def main (args: Array[String])
    {
        val smart = new SmartMeter
        val filename = if (args.length > 0)
            args (0)
        else
<<<<<<< HEAD
      "hdfs://sandbox:9000/data/" + "NIS_CIM_Export_sias_current_20160816_Wildenrueti_V9" + ".rdf"

    val starting_node = if (args.length > 1)
      args(1)
    else
      "ABG91246"
      
    val use_topological_node = true

    val start = System.nanoTime()

    // create the configuration
    val configuration = new SparkConf(false)
    configuration.setAppName("SmartMeter")
    configuration.setMaster("spark://sandbox:7077")
    configuration.setSparkHome("/home/derrick/spark-1.6.0-bin-hadoop2.6/")
    configuration.set("spark.driver.memory", "2g")
    configuration.set("spark.executor.memory", "4g")
    configuration.set("spark.executor.extraJavaOptions", "-XX:+UseCompressedOops -XX:+PrintGCDetails -XX:+PrintGCTimeStamps")
    // get the necessary jar files to send to the cluster
    val s1 = jarForObject(new DefaultSource())
    val s2 = jarForObject(smart)
    configuration.setJars(Array(s1, s2))

    // register low level classes
    configuration.registerKryoClasses(Array(classOf[Element], classOf[BasicElement], classOf[Unknown]))

    // make a Spark session
    val session = SparkSession.builder().config(configuration).getOrCreate() // create the fixture
    session.sparkContext.setLogLevel("OFF") // Valid log levels include: ALL, DEBUG, ERROR, FATAL, INFO, OFF, TRACE, WARN

    val setup = System.nanoTime()

    val files = filename.split(",")
    val options = new HashMap[String, String]().asInstanceOf[java.util.Map[String, String]]
    options.put("path", filename)
    options.put("StorageLevel", "MEMORY_AND_DISK_SER")
    options.put("ch.ninecode.cim.do_topo_islands", "true")
    val elements = session.sqlContext.read.format("ch.ninecode.cim").options(options).load(files: _*)
    val count = elements.count

    val read = System.nanoTime()

    smart._StorageLevel = StorageLevel.MEMORY_AND_DISK_SER

    val result = smart.run(session.sparkContext, session.sqlContext, starting_node, use_topological_node)

    val graph = System.nanoTime()

    println(result)

    println("" + count + " elements")
    println("setup : " + (setup - start) / 1e9 + " seconds")
    println("read : " + (read - setup) / 1e9 + " seconds")
    println("graph: " + (graph - read) / 1e9 + " seconds")
    println()
  }
=======
            "hdfs://sandbox:8020/data/" + "NIS_CIM_Export_sias_current_20160816_Wildenrueti_V9" + ".rdf"

        val starting_node = if (args.length > 1)
            args (1)
        else
            "ABG91246"

        val start = System.nanoTime ()

        // create the configuration
        val configuration = new SparkConf (false)
        configuration.setAppName ("SmartMeter")
        configuration.setMaster ("spark://sandbox:7077")
        configuration.setSparkHome ("/home/derrick/spark-1.6.0-bin-hadoop2.6/")
        configuration.set ("spark.driver.memory", "2g")
        configuration.set ("spark.executor.memory", "4g")
        configuration.set ("spark.executor.extraJavaOptions", "-XX:+UseCompressedOops -XX:+PrintGCDetails -XX:+PrintGCTimeStamps")
        // get the necessary jar files to send to the cluster
        val s1 = jarForObject (new DefaultSource ())
        val s2 = jarForObject (smart)
        configuration.setJars (Array (s1, s2))

        // register low level classes
        configuration.registerKryoClasses (Array (classOf[Element], classOf[BasicElement], classOf[Unknown]))

        // make a Spark session
        val session = SparkSession.builder ().config (configuration).getOrCreate () // create the fixture
        session.sparkContext.setLogLevel ("OFF") // Valid log levels include: ALL, DEBUG, ERROR, FATAL, INFO, OFF, TRACE, WARN

        val setup = System.nanoTime ()

        val files = filename.split (",")
        val options = new HashMap[String, String] ().asInstanceOf[java.util.Map[String,String]]
        options.put ("path", filename)
        options.put ("StorageLevel", "MEMORY_AND_DISK_SER")
        options.put ("ch.ninecode.cim.do_topo_islands", "true")
        val elements = session.sqlContext.read.format ("ch.ninecode.cim").options (options).load (files:_*)
        val count = elements.count

        val read = System.nanoTime ()

        smart._StorageLevel = StorageLevel.MEMORY_AND_DISK_SER

        val result = smart.run (session.sparkContext, session.sqlContext, starting_node)

        val graph = System.nanoTime ()

        println (result)

        println ("" + count + " elements")
        println ("setup : " + (setup - start) / 1e9 + " seconds")
        println ("read : " + (read - setup) / 1e9 + " seconds")
        println ("graph: " + (graph - read) / 1e9 + " seconds")
        println ()
    }
>>>>>>> b3a1c69c
}
<|MERGE_RESOLUTION|>--- conflicted
+++ resolved
@@ -1,443 +1,386 @@
-package ch.ninecode.sm
-
-import java.io.UnsupportedEncodingException
-import java.net.URLDecoder
-import java.util.HashMap
-
-import scala.collection.Map
-import scala.tools.nsc.io.Jar
-import scala.util.Random
-
-import org.apache.spark.SparkConf
-import org.apache.spark.SparkContext
-import org.apache.spark.graphx.Graph
-import org.apache.spark.graphx.VertexId
-import org.apache.spark.rdd.RDD
-import org.apache.spark.rdd.RDD.rddToPairRDDFunctions
-import org.apache.spark.sql.SparkSession
-import org.apache.spark.sql.SQLContext
-import org.apache.spark.storage.StorageLevel
-
-import ch.ninecode.cim._
-import ch.ninecode.model._
-
-class SmartMeter extends Serializable
-{
-    var _StorageLevel = StorageLevel.MEMORY_ONLY
-
-    // copied from GridLAB-D
-    def get (name: String, context: SparkContext): RDD[Element] =
-    {
-        val rdds = context.getPersistentRDDs
-        for (key <- rdds.keys)
-        {
-            val rdd = rdds (key)
-            if (rdd.name == name)
-                return (rdd.asInstanceOf[RDD[Element]])
-      }
-      return (null)
-    }
-
-  // function to get the edge distance
-  def span(element: Element): Double =
-    {
-      val clazz = element.getClass.getName
-      val cls = clazz.substring(clazz.lastIndexOf(".") + 1)
-      val ret = cls match {
-        case "ACLineSegment" =>
-          element.asInstanceOf[ACLineSegment].Conductor.len
-        case _ =>
-          0.0
-      }
-      return (ret)
-    }
-
-  // copied from GridLAB-D
-  def edge_operator(voltages: Map[String, Double], topologicalnodes: Boolean)(arg: Tuple2[Tuple2[Element, Option[Iterable[PowerTransformerEnd]]], Iterable[Terminal]]): List[PreEdge] =
-    {
-      var ret = List[PreEdge]()
-      def node_name(t: Terminal): String =
-        {
-          return (if (topologicalnodes) t.TopologicalNode else t.ConnectivityNode)
-        }
-
-      val e = arg._1._1
-        val pte_op = arg._1._2
-        val t_it = arg._2
-        // get the ConductingEquipment
-        var c = e
-        while ((null != c) && !c.getClass ().getName ().endsWith (".ConductingEquipment"))
-            c = c.sup
-        if (null != c)
-        {
-            // sort terminals by sequence number (and hence the primary is index 0)
-            val terminals = t_it.toArray.sortWith (_.ACDCTerminal.sequenceNumber < _.ACDCTerminal.sequenceNumber)
-            // get the equipment
-            val equipment = c.asInstanceOf[ConductingEquipment]
-            // make a list of voltages
-            val volt = 1000.0 * voltages.getOrElse (equipment.BaseVoltage, 0.0)
-            val volts =
-                pte_op match
-                {
-                    case Some (x: Iterable[PowerTransformerEnd]) =>
-                        // sort ends by end number
-                        // ToDo: handle the case where terminal sequence and end sequence aren't the same
-                        val tends = x.toArray.sortWith (_.TransformerEnd.endNumber < _.TransformerEnd.endNumber)
-                        tends.map (e => 1000.0 * voltages.getOrElse (e.TransformerEnd.BaseVoltage, 0.0))
-                    case None =>
-                        Array[Double] (volt, volt)
-                }
-            // Note: we eliminate 230V edges because transformer information doesn't exist and
-            // see also NE-51 NIS.CIM: Export / Missing 230V connectivity
-            if (!volts.contains (230.0))
-                // make a pre-edge for each pair of terminals
-                ret = terminals.length match
-                {
-                    case 1 =>
-                        ret :+
-                new PreEdge(
-                  terminals(0).ACDCTerminal.IdentifiedObject.mRID,
-                  node_name(terminals(0)),
-                  volts(0),
-                  "",
-                  "",
-                  volts(0),
-                  terminals(0).ConductingEquipment,
-                  equipment,
-                  e,
-                  span(e))
-            case _ =>
-              {
-                for (i <- 1 until terminals.length) // for comprehension: iterate omitting the upper bound
-                {
-                  ret = ret :+ new PreEdge(
-                    terminals(0).ACDCTerminal.IdentifiedObject.mRID,
-                    node_name(terminals(0)),
-                    volts(0),
-                    terminals(i).ACDCTerminal.IdentifiedObject.mRID,
-                    node_name(terminals(i)),
-                    volts(i),
-                    terminals(0).ConductingEquipment,
-                    equipment,
-                    e,
-                    span(e))
-                }
-                ret
-              }
-          }
-      }
-      //else // shouldn't happen, terminals always reference ConductingEquipment, right?
-
-      return (ret)
-    }
-
-  // copied from GridLAB-D
-  def topological_node_operator(arg: Tuple2[Tuple2[TopologicalNode, Terminal], PreEdge]): PreNode =
-    {
-      val node = arg._1._1
-      val term = arg._1._2
-      val edge = arg._2
-      PreNode(node.id, if (term.ACDCTerminal.sequenceNumber == 1) edge.v1 else edge.v2)
-    }
-
-  // copied from GridLAB-D
-  def connectivity_node_operator(arg: Tuple2[Tuple2[ConnectivityNode, Terminal], PreEdge]): PreNode =
-    {
-      val node = arg._1._1
-      val term = arg._1._2
-      val edge = arg._2
-      PreNode(node.id, if (term.ACDCTerminal.sequenceNumber == 1) edge.v1 else edge.v2)
-    }
-
-  // copied from GridLAB-D
-  def make_graph_vertices(v: PreNode): Tuple2[VertexId, PreNode] =
-    {
-      (v.vertex_id(v.id_seq), v)
-    }
-
-  // copied from GridLAB-D
-  def make_graph_edges(e: PreEdge): org.apache.spark.graphx.Edge[PreEdge] =
-    {
-      org.apache.spark.graphx.Edge(e.vertex_id(e.id_cn_1), e.vertex_id(e.id_cn_2), e)
-    }
-
-  // copied from GridLAB-D
-  def prepare(sc: SparkContext, sqlContext: SQLContext, topologicalnodes: Boolean): Graph[PreNode, PreEdge] =
-    {
-      // get a map of voltages
-      val voltages = get("BaseVoltage", sc).asInstanceOf[RDD[BaseVoltage]].map((v) => (v.id, v.nominalVoltage)).collectAsMap()
-
-      // get the terminals
-      val terminals = get("Terminal", sc).asInstanceOf[RDD[Terminal]].filter(null != _.ConnectivityNode)
-
-      // get the terminals keyed by equipment
-      val terms = terminals.groupBy(_.ConductingEquipment)
-
-      // get all elements
-      val elements = get("Elements", sc).asInstanceOf[RDD[Element]]
-
-      // get the transformer ends keyed by transformer
-      val ends = get("PowerTransformerEnd", sc).asInstanceOf[RDD[PowerTransformerEnd]].groupBy(_.PowerTransformer)
-
-      // handle transformers specially, by attaching all PowerTransformerEnd objects to the elements
-      val elementsplus = elements.keyBy(_.id).leftOuterJoin(ends)
-
-      // map the terminal 'pairs' to edges
-        val edges = elementsplus.join (terms).flatMapValues (edge_operator (voltages, topologicalnodes)).values
-
-        // eliminate edges with only one connectivity node, or the same connectivity node
-        val real_edges = edges.filter (x => null != x.id_cn_1 && null != x.id_cn_2 && "" != x.id_cn_1 && "" != x.id_cn_2 && x.id_cn_1 != x.id_cn_2)
-
-        // get terminal to voltage mapping by referencing the equipment voltage for each of two terminals
-        val tv = edges.keyBy (_.id_seq_1).union (edges.keyBy (_.id_seq_2)).distinct
-
-        // get the nodes RDD
-        val nodes = if (topologicalnodes)
-        {
-            // get the topological nodes RDD
-            val tnodes = get ("TopologicalNode", sc).asInstanceOf[RDD[TopologicalNode]]
-
-            // map the topological nodes to prenodes with voltages
-            tnodes.keyBy (_.id).join (terminals.keyBy (_.TopologicalNode)).values.keyBy (_._2.id).join (tv).values.map (topological_node_operator).distinct
-        }
-        else
-        {
-            // get the connectivity nodes RDD
-            val connectivitynodes = get ("ConnectivityNode", sc).asInstanceOf[RDD[ConnectivityNode]]
-
-            // map the connectivity nodes to prenodes with voltages
-            connectivitynodes.keyBy (_.id).join (terminals.keyBy (_.ConnectivityNode)).values.keyBy (_._2.id).join (tv).values.map (connectivity_node_operator).distinct
-        }
-
-      // persist edges and nodes to avoid recompute
-      real_edges.persist(_StorageLevel)
-      nodes.persist(_StorageLevel)
-
-      // construct the initial graph from the real edges and nodes
-      return (Graph.apply[PreNode, PreEdge](nodes.map(make_graph_vertices), real_edges.map(make_graph_edges), PreNode("", 0.0), _StorageLevel, _StorageLevel))
-    }
-
-  def node_JSON(node: FinalNodeData): String =
-    {
-      val ao_ids = node.ao_id mkString "," 
-      "{ \"name\": \"" + node.id_seq + "\", \"ao_id\": [" + ao_ids + "], \"voltage\": " + node.voltage + ", \"parent\": \"" + node.parent + "\", \"neighbor\": \"" + node.neighbor + "\", \"total_distance\": " + node.total_distance + ", \"nearest_distance\": " + node.nearest_distance + " }"
-    }
-
-  def make_JSON(nodes: RDD[FinalNodeData]): String =
-    {
-      val nodestring = nodes.map(node_JSON).fold("")((x: String, y: String) => x + (if ("" == x) "" else ", ") + y)
-      return ("[ " + nodestring + " ]")
-    }
-  
-  def filterEmptyLeaves(vertex: RDD[NodeData]): RDD[NodeData] =
-  {
-      val parents = vertex.map(_.parent).collect
-      vertex.filter(v => {parents.contains(v.id_seq) || v.id_seq.startsWith("HAS")})
-  }
-
-  def run(sc: SparkContext, sqlContext: SQLContext, starting_node: String, use_topological_nodes: Boolean): String =
-    {
-      val pn = PreNode("", 0.0) // just to access the vertex_id function
-
-      val initial = prepare(sc, sqlContext, use_topological_nodes)
-
-      // get the ConnectivityNode corresponding to the given starting node
-      val terminal = get ("Terminal", sc).asInstanceOf[RDD[Terminal]].filter ((terminal) => terminal.ConductingEquipment == starting_node).first      
-      val start_at = Array[VertexId] (pn.vertex_id (if (use_topological_nodes) terminal.TopologicalNode else terminal.ConnectivityNode))
-      
-      val trace = new Trace(initial)
-      val tracedGraph = trace.run(start_at)
-      
-      val tracedVertices = tracedGraph.vertices.filter(_._2.total_distance < Double.PositiveInfinity)
-      
-      var tracedRenamedVertices = tracedVertices.map(vertex => {
-        val node = vertex._2
-        val name = node.id_seq
-        val index1 = name.indexOf("_")
-        val id = if (0 < index1) name.substring(0, index1) else name
-        val neighbor = node.neighbor
-        val index2 = neighbor.indexOf("_")
-        val nid = if (0 < index2) neighbor.substring(0, index2) else neighbor
-        val parent = node.parent
-        val index3 = parent.indexOf("_")
-        val parentid = if (0 < index3) parent.substring(0, index3) else parent
-        node.copy(id_seq = id, neighbor = nid, parent = parentid)
-      })
-      
-      var withoutEmptyLeafes = filterEmptyLeaves(tracedRenamedVertices)
-      while (withoutEmptyLeafes.count < tracedRenamedVertices.count)
-      {
-        tracedRenamedVertices = withoutEmptyLeafes
-        withoutEmptyLeafes = filterEmptyLeaves(tracedRenamedVertices)
-      }
-           
-      val name = get ("Name", sc).asInstanceOf[RDD[Name]]     
-      val userAttr = get ("UserAttribute", sc).asInstanceOf[RDD[UserAttribute]]
-      val joinedMst = name.keyBy(_.IdentifiedObj).join(userAttr.keyBy(_.name))
-      val preparedAoId = joinedMst.map(mst => (mst._2._2.value, mst._2._1.name)).groupByKey
-      
-      val sapNr = withoutEmptyLeafes.keyBy(_.id_seq)
-                      .leftOuterJoin(preparedAoId)
-                      .map(joinedNode => {
-                        val node = joinedNode._2._1
-                        val ao = joinedNode._2._2
-                        val ao_ids = ao match {
-                          case Some(i) => i.toList
-                          case _ => List("")
-                        }
-                        FinalNodeData(node.id_seq, ao_ids, node.voltage, node.neighbor, node.parent, node.total_distance, node.nearest_distance)
-                      })
-                      
-      make_JSON(sapNr)
-    }
-}
-
-object SmartMeter
-{
-    def jarForObject (obj: Object): String =
-    {
-        // see https://stackoverflow.com/questions/320542/how-to-get-the-path-of-a-running-jar-file
-        var ret = obj.getClass.getProtectionDomain ().getCodeSource ().getLocation ().getPath ()
-        try
-        {
-            ret = URLDecoder.decode (ret, "UTF-8")
-        }
-        catch
-        {
-            case e: UnsupportedEncodingException => e.printStackTrace ()
-        }
-        if (!ret.toLowerCase ().endsWith (".jar"))
-        {
-            // as an aid to debugging, make jar in tmp and pass that name
-            val name = "/tmp/" + Random.nextInt (99999999) + ".jar"
-            val writer = new Jar (new scala.reflect.io.File (new java.io.File (name))).jarWriter ()
-            writer.addDirectory (new scala.reflect.io.Directory (new java.io.File (ret + "ch/")), "ch/")
-            writer.close ()
-            ret = name
-        }
-
-        return (ret)
-    }
-
-    def main (args: Array[String])
-    {
-        val smart = new SmartMeter
-        val filename = if (args.length > 0)
-            args (0)
-        else
-<<<<<<< HEAD
-      "hdfs://sandbox:9000/data/" + "NIS_CIM_Export_sias_current_20160816_Wildenrueti_V9" + ".rdf"
-
-    val starting_node = if (args.length > 1)
-      args(1)
-    else
-      "ABG91246"
-      
-    val use_topological_node = true
-
-    val start = System.nanoTime()
-
-    // create the configuration
-    val configuration = new SparkConf(false)
-    configuration.setAppName("SmartMeter")
-    configuration.setMaster("spark://sandbox:7077")
-    configuration.setSparkHome("/home/derrick/spark-1.6.0-bin-hadoop2.6/")
-    configuration.set("spark.driver.memory", "2g")
-    configuration.set("spark.executor.memory", "4g")
-    configuration.set("spark.executor.extraJavaOptions", "-XX:+UseCompressedOops -XX:+PrintGCDetails -XX:+PrintGCTimeStamps")
-    // get the necessary jar files to send to the cluster
-    val s1 = jarForObject(new DefaultSource())
-    val s2 = jarForObject(smart)
-    configuration.setJars(Array(s1, s2))
-
-    // register low level classes
-    configuration.registerKryoClasses(Array(classOf[Element], classOf[BasicElement], classOf[Unknown]))
-
-    // make a Spark session
-    val session = SparkSession.builder().config(configuration).getOrCreate() // create the fixture
-    session.sparkContext.setLogLevel("OFF") // Valid log levels include: ALL, DEBUG, ERROR, FATAL, INFO, OFF, TRACE, WARN
-
-    val setup = System.nanoTime()
-
-    val files = filename.split(",")
-    val options = new HashMap[String, String]().asInstanceOf[java.util.Map[String, String]]
-    options.put("path", filename)
-    options.put("StorageLevel", "MEMORY_AND_DISK_SER")
-    options.put("ch.ninecode.cim.do_topo_islands", "true")
-    val elements = session.sqlContext.read.format("ch.ninecode.cim").options(options).load(files: _*)
-    val count = elements.count
-
-    val read = System.nanoTime()
-
-    smart._StorageLevel = StorageLevel.MEMORY_AND_DISK_SER
-
-    val result = smart.run(session.sparkContext, session.sqlContext, starting_node, use_topological_node)
-
-    val graph = System.nanoTime()
-
-    println(result)
-
-    println("" + count + " elements")
-    println("setup : " + (setup - start) / 1e9 + " seconds")
-    println("read : " + (read - setup) / 1e9 + " seconds")
-    println("graph: " + (graph - read) / 1e9 + " seconds")
-    println()
-  }
-=======
-            "hdfs://sandbox:8020/data/" + "NIS_CIM_Export_sias_current_20160816_Wildenrueti_V9" + ".rdf"
-
-        val starting_node = if (args.length > 1)
-            args (1)
-        else
-            "ABG91246"
-
-        val start = System.nanoTime ()
-
-        // create the configuration
-        val configuration = new SparkConf (false)
-        configuration.setAppName ("SmartMeter")
-        configuration.setMaster ("spark://sandbox:7077")
-        configuration.setSparkHome ("/home/derrick/spark-1.6.0-bin-hadoop2.6/")
-        configuration.set ("spark.driver.memory", "2g")
-        configuration.set ("spark.executor.memory", "4g")
-        configuration.set ("spark.executor.extraJavaOptions", "-XX:+UseCompressedOops -XX:+PrintGCDetails -XX:+PrintGCTimeStamps")
-        // get the necessary jar files to send to the cluster
-        val s1 = jarForObject (new DefaultSource ())
-        val s2 = jarForObject (smart)
-        configuration.setJars (Array (s1, s2))
-
-        // register low level classes
-        configuration.registerKryoClasses (Array (classOf[Element], classOf[BasicElement], classOf[Unknown]))
-
-        // make a Spark session
-        val session = SparkSession.builder ().config (configuration).getOrCreate () // create the fixture
-        session.sparkContext.setLogLevel ("OFF") // Valid log levels include: ALL, DEBUG, ERROR, FATAL, INFO, OFF, TRACE, WARN
-
-        val setup = System.nanoTime ()
-
-        val files = filename.split (",")
-        val options = new HashMap[String, String] ().asInstanceOf[java.util.Map[String,String]]
-        options.put ("path", filename)
-        options.put ("StorageLevel", "MEMORY_AND_DISK_SER")
-        options.put ("ch.ninecode.cim.do_topo_islands", "true")
-        val elements = session.sqlContext.read.format ("ch.ninecode.cim").options (options).load (files:_*)
-        val count = elements.count
-
-        val read = System.nanoTime ()
-
-        smart._StorageLevel = StorageLevel.MEMORY_AND_DISK_SER
-
-        val result = smart.run (session.sparkContext, session.sqlContext, starting_node)
-
-        val graph = System.nanoTime ()
-
-        println (result)
-
-        println ("" + count + " elements")
-        println ("setup : " + (setup - start) / 1e9 + " seconds")
-        println ("read : " + (read - setup) / 1e9 + " seconds")
-        println ("graph: " + (graph - read) / 1e9 + " seconds")
-        println ()
-    }
->>>>>>> b3a1c69c
-}
+package ch.ninecode.sm
+
+import java.io.UnsupportedEncodingException
+import java.net.URLDecoder
+import java.util.HashMap
+
+import scala.collection.Map
+import scala.tools.nsc.io.Jar
+import scala.util.Random
+
+import org.apache.spark.SparkConf
+import org.apache.spark.SparkContext
+import org.apache.spark.graphx.Graph
+import org.apache.spark.graphx.VertexId
+import org.apache.spark.rdd.RDD
+import org.apache.spark.rdd.RDD.rddToPairRDDFunctions
+import org.apache.spark.sql.SparkSession
+import org.apache.spark.sql.SQLContext
+import org.apache.spark.storage.StorageLevel
+
+import ch.ninecode.cim._
+import ch.ninecode.model._
+
+class SmartMeter extends Serializable
+{
+    var _StorageLevel = StorageLevel.MEMORY_ONLY
+
+    // copied from GridLAB-D
+    def get (name: String, context: SparkContext): RDD[Element] =
+    {
+        val rdds = context.getPersistentRDDs
+        for (key <- rdds.keys)
+        {
+            val rdd = rdds (key)
+            if (rdd.name == name)
+                return (rdd.asInstanceOf[RDD[Element]])
+      }
+      return (null)
+    }
+
+  // function to get the edge distance
+  def span(element: Element): Double =
+    {
+      val clazz = element.getClass.getName
+      val cls = clazz.substring(clazz.lastIndexOf(".") + 1)
+      val ret = cls match {
+        case "ACLineSegment" =>
+          element.asInstanceOf[ACLineSegment].Conductor.len
+        case _ =>
+          0.0
+      }
+      return (ret)
+    }
+
+  // copied from GridLAB-D
+  def edge_operator(voltages: Map[String, Double], topologicalnodes: Boolean)(arg: Tuple2[Tuple2[Element, Option[Iterable[PowerTransformerEnd]]], Iterable[Terminal]]): List[PreEdge] =
+    {
+      var ret = List[PreEdge]()
+      def node_name(t: Terminal): String =
+        {
+          return (if (topologicalnodes) t.TopologicalNode else t.ConnectivityNode)
+        }
+
+      val e = arg._1._1
+        val pte_op = arg._1._2
+        val t_it = arg._2
+        // get the ConductingEquipment
+        var c = e
+        while ((null != c) && !c.getClass ().getName ().endsWith (".ConductingEquipment"))
+            c = c.sup
+        if (null != c)
+        {
+            // sort terminals by sequence number (and hence the primary is index 0)
+            val terminals = t_it.toArray.sortWith (_.ACDCTerminal.sequenceNumber < _.ACDCTerminal.sequenceNumber)
+            // get the equipment
+            val equipment = c.asInstanceOf[ConductingEquipment]
+            // make a list of voltages
+            val volt = 1000.0 * voltages.getOrElse (equipment.BaseVoltage, 0.0)
+            val volts =
+                pte_op match
+                {
+                    case Some (x: Iterable[PowerTransformerEnd]) =>
+                        // sort ends by end number
+                        // ToDo: handle the case where terminal sequence and end sequence aren't the same
+                        val tends = x.toArray.sortWith (_.TransformerEnd.endNumber < _.TransformerEnd.endNumber)
+                        tends.map (e => 1000.0 * voltages.getOrElse (e.TransformerEnd.BaseVoltage, 0.0))
+                    case None =>
+                        Array[Double] (volt, volt)
+                }
+            // Note: we eliminate 230V edges because transformer information doesn't exist and
+            // see also NE-51 NIS.CIM: Export / Missing 230V connectivity
+            if (!volts.contains (230.0))
+                // make a pre-edge for each pair of terminals
+                ret = terminals.length match
+                {
+                    case 1 =>
+                        ret :+
+                new PreEdge(
+                  terminals(0).ACDCTerminal.IdentifiedObject.mRID,
+                  node_name(terminals(0)),
+                  volts(0),
+                  "",
+                  "",
+                  volts(0),
+                  terminals(0).ConductingEquipment,
+                  equipment,
+                  e,
+                  span(e))
+            case _ =>
+              {
+                for (i <- 1 until terminals.length) // for comprehension: iterate omitting the upper bound
+                {
+                  ret = ret :+ new PreEdge(
+                    terminals(0).ACDCTerminal.IdentifiedObject.mRID,
+                    node_name(terminals(0)),
+                    volts(0),
+                    terminals(i).ACDCTerminal.IdentifiedObject.mRID,
+                    node_name(terminals(i)),
+                    volts(i),
+                    terminals(0).ConductingEquipment,
+                    equipment,
+                    e,
+                    span(e))
+                }
+                ret
+              }
+          }
+      }
+      //else // shouldn't happen, terminals always reference ConductingEquipment, right?
+
+      return (ret)
+    }
+
+  // copied from GridLAB-D
+  def topological_node_operator(arg: Tuple2[Tuple2[TopologicalNode, Terminal], PreEdge]): PreNode =
+    {
+      val node = arg._1._1
+      val term = arg._1._2
+      val edge = arg._2
+      PreNode(node.id, if (term.ACDCTerminal.sequenceNumber == 1) edge.v1 else edge.v2)
+    }
+
+  // copied from GridLAB-D
+  def connectivity_node_operator(arg: Tuple2[Tuple2[ConnectivityNode, Terminal], PreEdge]): PreNode =
+    {
+      val node = arg._1._1
+      val term = arg._1._2
+      val edge = arg._2
+      PreNode(node.id, if (term.ACDCTerminal.sequenceNumber == 1) edge.v1 else edge.v2)
+    }
+
+  // copied from GridLAB-D
+  def make_graph_vertices(v: PreNode): Tuple2[VertexId, PreNode] =
+    {
+      (v.vertex_id(v.id_seq), v)
+    }
+
+  // copied from GridLAB-D
+  def make_graph_edges(e: PreEdge): org.apache.spark.graphx.Edge[PreEdge] =
+    {
+      org.apache.spark.graphx.Edge(e.vertex_id(e.id_cn_1), e.vertex_id(e.id_cn_2), e)
+    }
+
+  // copied from GridLAB-D
+  def prepare(sc: SparkContext, sqlContext: SQLContext, topologicalnodes: Boolean): Graph[PreNode, PreEdge] =
+    {
+      // get a map of voltages
+      val voltages = get("BaseVoltage", sc).asInstanceOf[RDD[BaseVoltage]].map((v) => (v.id, v.nominalVoltage)).collectAsMap()
+
+      // get the terminals
+      val terminals = get("Terminal", sc).asInstanceOf[RDD[Terminal]].filter(null != _.ConnectivityNode)
+
+      // get the terminals keyed by equipment
+      val terms = terminals.groupBy(_.ConductingEquipment)
+
+      // get all elements
+      val elements = get("Elements", sc).asInstanceOf[RDD[Element]]
+
+      // get the transformer ends keyed by transformer
+      val ends = get("PowerTransformerEnd", sc).asInstanceOf[RDD[PowerTransformerEnd]].groupBy(_.PowerTransformer)
+
+      // handle transformers specially, by attaching all PowerTransformerEnd objects to the elements
+      val elementsplus = elements.keyBy(_.id).leftOuterJoin(ends)
+
+      // map the terminal 'pairs' to edges
+        val edges = elementsplus.join (terms).flatMapValues (edge_operator (voltages, topologicalnodes)).values
+
+        // eliminate edges with only one connectivity node, or the same connectivity node
+        val real_edges = edges.filter (x => null != x.id_cn_1 && null != x.id_cn_2 && "" != x.id_cn_1 && "" != x.id_cn_2 && x.id_cn_1 != x.id_cn_2)
+
+        // get terminal to voltage mapping by referencing the equipment voltage for each of two terminals
+        val tv = edges.keyBy (_.id_seq_1).union (edges.keyBy (_.id_seq_2)).distinct
+
+        // get the nodes RDD
+        val nodes = if (topologicalnodes)
+        {
+            // get the topological nodes RDD
+            val tnodes = get ("TopologicalNode", sc).asInstanceOf[RDD[TopologicalNode]]
+
+            // map the topological nodes to prenodes with voltages
+            tnodes.keyBy (_.id).join (terminals.keyBy (_.TopologicalNode)).values.keyBy (_._2.id).join (tv).values.map (topological_node_operator).distinct
+        }
+        else
+        {
+            // get the connectivity nodes RDD
+            val connectivitynodes = get ("ConnectivityNode", sc).asInstanceOf[RDD[ConnectivityNode]]
+
+            // map the connectivity nodes to prenodes with voltages
+            connectivitynodes.keyBy (_.id).join (terminals.keyBy (_.ConnectivityNode)).values.keyBy (_._2.id).join (tv).values.map (connectivity_node_operator).distinct
+        }
+
+      // persist edges and nodes to avoid recompute
+      real_edges.persist(_StorageLevel)
+      nodes.persist(_StorageLevel)
+
+      // construct the initial graph from the real edges and nodes
+      return (Graph.apply[PreNode, PreEdge](nodes.map(make_graph_vertices), real_edges.map(make_graph_edges), PreNode("", 0.0), _StorageLevel, _StorageLevel))
+    }
+
+  def node_JSON(node: FinalNodeData): String =
+    {
+      val ao_ids = node.ao_id mkString "," 
+      "{ \"name\": \"" + node.id_seq + "\", \"ao_id\": [" + ao_ids + "], \"voltage\": " + node.voltage + ", \"parent\": \"" + node.parent + "\", \"neighbor\": \"" + node.neighbor + "\", \"total_distance\": " + node.total_distance + ", \"nearest_distance\": " + node.nearest_distance + " }"
+    }
+
+  def make_JSON(nodes: RDD[FinalNodeData]): String =
+    {
+      val nodestring = nodes.map(node_JSON).fold("")((x: String, y: String) => x + (if ("" == x) "" else ", ") + y)
+      return ("[ " + nodestring + " ]")
+    }
+  
+  def filterEmptyLeaves(vertex: RDD[NodeData]): RDD[NodeData] =
+  {
+      val parents = vertex.map(_.parent).collect
+      vertex.filter(v => {parents.contains(v.id_seq) || v.id_seq.startsWith("HAS")})
+  }
+
+  def run(sc: SparkContext, sqlContext: SQLContext, starting_node: String, use_topological_nodes: Boolean): String =
+    {
+      val pn = PreNode("", 0.0) // just to access the vertex_id function
+
+      val initial = prepare(sc, sqlContext, use_topological_nodes)
+
+      // get the ConnectivityNode corresponding to the given starting node
+      val terminal = get ("Terminal", sc).asInstanceOf[RDD[Terminal]].filter ((terminal) => terminal.ConductingEquipment == starting_node).first      
+      val start_at = Array[VertexId] (pn.vertex_id (if (use_topological_nodes) terminal.TopologicalNode else terminal.ConnectivityNode))
+      
+      val trace = new Trace(initial)
+      val tracedGraph = trace.run(start_at)
+      
+      val tracedVertices = tracedGraph.vertices.filter(_._2.total_distance < Double.PositiveInfinity)
+      
+      var tracedRenamedVertices = tracedVertices.map(vertex => {
+        val node = vertex._2
+        val name = node.id_seq
+        val index1 = name.indexOf("_")
+        val id = if (0 < index1) name.substring(0, index1) else name
+        val neighbor = node.neighbor
+        val index2 = neighbor.indexOf("_")
+        val nid = if (0 < index2) neighbor.substring(0, index2) else neighbor
+        val parent = node.parent
+        val index3 = parent.indexOf("_")
+        val parentid = if (0 < index3) parent.substring(0, index3) else parent
+        node.copy(id_seq = id, neighbor = nid, parent = parentid)
+      })
+      
+      var withoutEmptyLeafes = filterEmptyLeaves(tracedRenamedVertices)
+      while (withoutEmptyLeafes.count < tracedRenamedVertices.count)
+      {
+        tracedRenamedVertices = withoutEmptyLeafes
+        withoutEmptyLeafes = filterEmptyLeaves(tracedRenamedVertices)
+      }
+           
+      val name = get ("Name", sc).asInstanceOf[RDD[Name]]     
+      val userAttr = get ("UserAttribute", sc).asInstanceOf[RDD[UserAttribute]]
+      val joinedMst = name.keyBy(_.IdentifiedObj).join(userAttr.keyBy(_.name))
+      val preparedAoId = joinedMst.map(mst => (mst._2._2.value, mst._2._1.name)).groupByKey
+      
+      val sapNr = withoutEmptyLeafes.keyBy(_.id_seq)
+                      .leftOuterJoin(preparedAoId)
+                      .map(joinedNode => {
+                        val node = joinedNode._2._1
+                        val ao = joinedNode._2._2
+                        val ao_ids = ao match {
+                          case Some(i) => i.toList
+                          case _ => List("")
+                        }
+                        FinalNodeData(node.id_seq, ao_ids, node.voltage, node.neighbor, node.parent, node.total_distance, node.nearest_distance)
+                      })
+                      
+      make_JSON(sapNr)
+    }
+}
+
+object SmartMeter
+{
+    def jarForObject (obj: Object): String =
+    {
+        // see https://stackoverflow.com/questions/320542/how-to-get-the-path-of-a-running-jar-file
+        var ret = obj.getClass.getProtectionDomain ().getCodeSource ().getLocation ().getPath ()
+        try
+        {
+            ret = URLDecoder.decode (ret, "UTF-8")
+        }
+        catch
+        {
+            case e: UnsupportedEncodingException => e.printStackTrace ()
+        }
+        if (!ret.toLowerCase ().endsWith (".jar"))
+        {
+            // as an aid to debugging, make jar in tmp and pass that name
+            val name = "/tmp/" + Random.nextInt (99999999) + ".jar"
+            val writer = new Jar (new scala.reflect.io.File (new java.io.File (name))).jarWriter ()
+            writer.addDirectory (new scala.reflect.io.Directory (new java.io.File (ret + "ch/")), "ch/")
+            writer.close ()
+            ret = name
+        }
+
+        return (ret)
+    }
+
+    def main (args: Array[String])
+    {
+        val smart = new SmartMeter
+        val filename = if (args.length > 0)
+            args (0)
+        else
+      "hdfs://sandbox:8020/data/" + "NIS_CIM_Export_sias_current_20160816_Wildenrueti_V9" + ".rdf"
+
+    val starting_node = if (args.length > 1)
+      args(1)
+    else
+      "ABG91246"
+      
+    val use_topological_node = true
+
+    val start = System.nanoTime()
+
+    // create the configuration
+    val configuration = new SparkConf(false)
+    configuration.setAppName("SmartMeter")
+    configuration.setMaster("spark://sandbox:7077")
+    configuration.setSparkHome("/home/derrick/spark-1.6.0-bin-hadoop2.6/")
+    configuration.set("spark.driver.memory", "2g")
+    configuration.set("spark.executor.memory", "4g")
+    configuration.set("spark.executor.extraJavaOptions", "-XX:+UseCompressedOops -XX:+PrintGCDetails -XX:+PrintGCTimeStamps")
+    // get the necessary jar files to send to the cluster
+    val s1 = jarForObject(new DefaultSource())
+    val s2 = jarForObject(smart)
+    configuration.setJars(Array(s1, s2))
+
+    // register low level classes
+    configuration.registerKryoClasses(Array(classOf[Element], classOf[BasicElement], classOf[Unknown]))
+
+    // make a Spark session
+    val session = SparkSession.builder().config(configuration).getOrCreate() // create the fixture
+    session.sparkContext.setLogLevel("OFF") // Valid log levels include: ALL, DEBUG, ERROR, FATAL, INFO, OFF, TRACE, WARN
+
+    val setup = System.nanoTime()
+
+    val files = filename.split(",")
+    val options = new HashMap[String, String]().asInstanceOf[java.util.Map[String, String]]
+    options.put("path", filename)
+    options.put("StorageLevel", "MEMORY_AND_DISK_SER")
+    options.put("ch.ninecode.cim.do_topo_islands", "true")
+    val elements = session.sqlContext.read.format("ch.ninecode.cim").options(options).load(files: _*)
+    val count = elements.count
+
+    val read = System.nanoTime()
+
+    smart._StorageLevel = StorageLevel.MEMORY_AND_DISK_SER
+
+    val result = smart.run(session.sparkContext, session.sqlContext, starting_node, use_topological_node)
+
+    val graph = System.nanoTime()
+
+    println(result)
+
+    println("" + count + " elements")
+    println("setup : " + (setup - start) / 1e9 + " seconds")
+    println("read : " + (read - setup) / 1e9 + " seconds")
+    println("graph: " + (graph - read) / 1e9 + " seconds")
+    println()
+  }
+}
+