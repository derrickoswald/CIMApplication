package ch.ninecode.mfi

import org.apache.spark.graphx.EdgeDirection
import org.apache.spark.graphx.EdgeTriplet
import org.apache.spark.graphx.Graph
import org.apache.spark.graphx.Graph.graphToGraphOps
import org.apache.spark.graphx.VertexId
import org.apache.spark.graphx.VertexRDD
import org.apache.spark.rdd.RDD
import org.apache.spark.rdd.RDD.rddToPairRDDFunctions
import org.apache.spark.sql.SparkSession
import org.apache.spark.storage.StorageLevel
import org.slf4j.Logger
import org.slf4j.LoggerFactory

import ch.ninecode.cim.CIMRDD
import ch.ninecode.gl.PV
import ch.ninecode.gl.PreEdge
import ch.ninecode.gl.PreNode
import ch.ninecode.model.ACLineSegment
import ch.ninecode.model.ConductingEquipment
import ch.ninecode.model.Terminal
import ch.ninecode.net.TransformerIsland
import ch.ninecode.util.Complex

<<<<<<< HEAD

=======
>>>>>>> ccb9b41e
class PowerFeeding (session: SparkSession, storage_level: StorageLevel = StorageLevel.MEMORY_AND_DISK_SER, tbase: Double = 20, tsim: Double) extends CIMRDD with Serializable
{
    implicit val spark: SparkSession = session
    implicit val log: Logger = LoggerFactory.getLogger (getClass)

    val alpha: Double = 0.004

    def resistanceAt (t: Double, base: Double, r: Double): Double = (1.0 + (alpha * (t - base))) * r

    /**
     * Get details for an edge.
     *
     * <em>Note:
     * This is completely broken because it incorrectly assumes the per kilometer impedance is directly
     * contained by the ACLineSegment (to agree with legacy CIM export code) instead of using the
     * PerLengthImpedance relationship to get the PerLengthSequenceImpedance.
     * </em>
     *
     * @param edge the edge to get the details for
     * @return length, impedance and rated current for cables, otherwise zero impedance and infinite rated current
     */
    def line_details (edge: PreEdge): (Double, Complex, Double) =
    {
        edge.element match
        {
            // ToDo: fix this (see note above)
            case line: ACLineSegment => (line.Conductor.len / 1000.0, Complex (resistanceAt (tsim, tbase, line.r), line.x), edge.ratedCurrent)
            case _ => (0.0, 0.0, Double.PositiveInfinity)
        }
    }

    def vertexProgram (id: VertexId, v: PowerFeedingNode, message: PowerFeedingNode): PowerFeedingNode =
    {
        // keep special problem messages
        val problem = if (v.hasIssues)
            v.problem
        else
            message.problem
        if (message.sum_z.re > v.sum_z.re || message.min_ir < v.min_ir || message.hasIssues || message.hasNonRadial)
            message.copy (problem = problem)
        else
            v
    }

    def sendMessage (triplet: EdgeTriplet[PowerFeedingNode, PreEdge]): Iterator[(VertexId, PowerFeedingNode)] =
    {
        val dst = triplet.dstAttr
        val src = triplet.srcAttr
        if ((null == src.source_obj) && (null == dst.source_obj))
        {
            Iterator.empty
        } else
            if (src.id == dst.prev_node || dst.id == src.prev_node)
            {
                Iterator.empty
            } else
                if (!triplet.attr.connected)
                {
                    Iterator.empty
                } else
                    if (src.source_obj != null && dst.source_obj == null)
                    {
                        sendMessageToNode (src, dst, triplet.dstId, triplet.attr)
                    } else
                        if (src.source_obj == null && dst.source_obj != null)
                        {
                            sendMessageToNode (dst, src, triplet.srcId, triplet.attr)
                        } else
                        {
                            sendMessageWithIssues (triplet)
                        }
    }

    private def sendMessageToNode (from: PowerFeedingNode, to: PowerFeedingNode, toId: VertexId, edge: PreEdge): Iterator[(VertexId, PowerFeedingNode)] =
    {
        val (dist_km, z, ir) = line_details (edge)
        val sum_z = from.sum_z + z * dist_km
        val min_ir = math.min (from.min_ir, ir)
        val feeder = if (null != to.feeder) to.feeder else from.feeder
        val problem =
            if (from.nominal_voltage < to.nominal_voltage && to.nominal_voltage <= 1000.0) // ToDo: don't hard code these values
                s"low voltage (${to.nominal_voltage}V:${from.nominal_voltage}V) subtransmission edge ${edge.id}"
            else
                if (from.hasIssues) from.problem
                else
                    if (to.hasIssues) to.problem
                    else
                        if ("" != edge.problem) edge.problem
                        else from.problem
        val message = PowerFeedingNode (to.id, from.id, null, to.nominal_voltage, from.source_obj, feeder, sum_z, min_ir, problem)
        if (log.isDebugEnabled)
            log.info ("%s --> %s".format (from.id, message.asString))
        Iterator ((toId, message))
    }

    private def sendMessageWithIssues (triplet: EdgeTriplet[PowerFeedingNode, PreEdge]): Iterator[(VertexId, PowerFeedingNode)] =
    {
        val src = triplet.srcAttr
        val dst = triplet.dstAttr
        if (triplet.srcAttr.hasNonRadial || triplet.dstAttr.hasNonRadial)
        {
            // at least one node is marked as non-radial, so nothing to do
            Iterator.empty
        } else
            if (src.hasIssues && dst.hasIssues)
            {
                // both of the nodes already have issues, so nothing we can do
                Iterator.empty
            } else
                if (!src.hasIssues && !dst.hasIssues)
                {
                    // send message(s) to mark at least one as non-radial
                    Iterator ((triplet.srcId, triplet.srcAttr.copy (prev_node = triplet.dstAttr.id, problem = "non-radial network")), (triplet.dstId, triplet.dstAttr.copy (prev_node = triplet.srcAttr.id, problem = "non-radial network")))
                } else
                    if (!src.hasIssues)
                    {
                        Iterator ((triplet.srcId, triplet.srcAttr.copy (prev_node = triplet.dstAttr.id, problem = "non-radial network")))
                    } else
                    {
                        Iterator ((triplet.dstId, triplet.dstAttr.copy (prev_node = triplet.srcAttr.id, problem = "non-radial network")))
                    }
    }

    def mergeMessage (a: PowerFeedingNode, b: PowerFeedingNode): PowerFeedingNode =
    {
        val node = a.copy (problem = if (a.hasIssues) a.problem else
            if (b.hasIssues) b.problem else "non-radial network")
        if (log.isDebugEnabled)
            log.debug ("merge %s & %s".format (a.asString, b.asString))
        node
    }

    def trace (initial: Graph[PreNode, PreEdge], starting_nodes: RDD[StartingTrafo], feeders: RDD[Feeder]): Graph[PowerFeedingNode, PreEdge] =
    {
        log.info ("trace")

        // create the initial Graph with PowerFeedingNode vertices
        def add_feeder (id: VertexId, v: PreNode, feeder: Option[Feeder]): PowerFeedingNode =
            PowerFeedingNode (v.id, null, null, v.nominal_voltage, null.asInstanceOf [StartingTrafo], feeder.orNull, Double.NegativeInfinity, Double.PositiveInfinity, v.problem)

        val pregraph = initial.outerJoinVertices (feeders.keyBy (_.vertex))(add_feeder)

        def starting_map (id: VertexId, v: PowerFeedingNode, trafo: Option[StartingTrafo]): PowerFeedingNode =
            if (trafo.isDefined)
                v.copy (source_obj = trafo.get, sum_z = 0.0)
            else
                v

        val graph = pregraph.outerJoinVertices (starting_nodes.keyBy (_.nsPin))(starting_map).persist (storage_level)

        // run Pregel
        val default_message = PowerFeedingNode (null, null, null, 0, null.asInstanceOf [StartingTrafo], null, Double.NegativeInfinity, Double.PositiveInfinity)
        graph.pregel[PowerFeedingNode](default_message, 10000, EdgeDirection.Either)(
            vertexProgram,
            sendMessage,
            mergeMessage
        )
    }

    def calc_max_feeding_power (options: EinspeiseleistungOptions)(a: (PowerFeedingNode, Option[(String, String)])): MaxPowerFeedingNodeEEA =
    {
        val (node, equipment) = a
        val (mrid, psrtype) = equipment.getOrElse ((null, null))
        val z = node.sum_z
        val v = node.nominal_voltage
        val min_ir = node.min_ir
        val trafo_id = node.source_obj.trafo_id
        val feeder_id = if (null != node.feeder) node.feeder.feeder_id else null
        val trafo_ratedS = node.source_obj.ratedS
        val base_ohms = v * v / trafo_ratedS
        val trafo_z = node.source_obj.z * base_ohms
        val z_summe = z + trafo_z
        val threshold = options.voltage_threshold / 100.0

        def get_heuristic_p_max (edge: PreEdge): Double =
        {
            val (dist_km, z_cable_per_km, ratedCurrent) = line_details (edge)
            val z_cable = (z_cable_per_km * dist_km).modulus
            val v_cable = z_summe.modulus * ratedCurrent
            val p_max_current = math.sqrt (3) * ratedCurrent * (v + v_cable)
            val limit = options.voltage_threshold / 100.0
            val i_cable = (v * limit) / z_cable
            val p_max_voltage = (v * (1.0 + limit)) * i_cable
            Math.min (p_max_current, p_max_voltage)
        }

        val solver = SmaxSolver (threshold, options.cosphi)
        val p_max_u = solver.solve (v, z_summe).modulus
        val p_max_i = math.sqrt (3) * min_ir * (v + z_summe.modulus * min_ir)

        val (p_max, reason, details) =
            if ("" != node.problem)
            {
                // ToDo: this sum is not quite correct, and only works for identical edges
                // Edges should be merged to get the parallel impedance before calculating the voltage drop
                // but the problem also exists in sendMessage() where each edge is handled separately
                // so the fix would be to merge edges before doing the trace.
                val p_max_heuristic = node.conn_edge.map (get_heuristic_p_max).sum
                if (p_max_heuristic < trafo_ratedS)
                    (p_max_heuristic, "heuristic limit", "limitation of last cable(s)")
                else
                    (trafo_ratedS, node.problem, "transformer limit")
            }
            else
                if ((trafo_ratedS < p_max_u) && (trafo_ratedS < p_max_i))
                    (trafo_ratedS, "transformer limit", "assuming no EEA")
                else
                    if (p_max_u < p_max_i)
                        (p_max_u, "voltage limit", "assuming no EEA")
                    else
                        (p_max_i, "current limit", "assuming no EEA")

        MaxPowerFeedingNodeEEA (node.id, node.nominal_voltage, mrid, psrtype, trafo_id, feeder_id, p_max, null, reason, details)
    }

    def has (string: String): String =
    {
        string.substring (0, string.indexOf ("_"))
    }

    def get_threshold_per_has (nodes: RDD[PowerFeedingNode], options: EinspeiseleistungOptions): RDD[MaxPowerFeedingNodeEEA] =
    {
        val houses = nodes.filter (_.sum_z.re > 0.0)
        val psrtype = get [Terminal].keyBy (_.ConductingEquipment).groupByKey.join (get [ConductingEquipment].keyBy (_.id))
            .filter (_._2._1.size == 1).map (x => (x._2._1.head.TopologicalNode, (x._2._2.id, x._2._2.Equipment.PowerSystemResource.PSRType)))
        houses.keyBy (_.id).leftOuterJoin (psrtype).values.map (calc_max_feeding_power (options))
    }

    def trafo_mapping (island: TransformerIsland): Iterable[StartingTrafo] =
    {
        val pn = PreNode ("", 0.0, null)
        val ratedS = island.power_rating
        island.transformers.flatMap (
            transformers =>
            {
                val v0 = pn.vertex_id (transformers.node0)
                val impedance = transformers.total_impedance_per_unit._1
                for (end <- transformers.transformers (0).ends
                     if end.TransformerEnd.endNumber > 1)
                    yield
                        {
                            val number = end.TransformerEnd.endNumber - 1
                            val v1 = pn.vertex_id (transformers.transformers (0).terminals (number).TopologicalNode)
                            StartingTrafo (v0, v1, transformers.transformer_name, impedance, ratedS)
                        }
            }
        )
    }

    def threshold_calculation (initial: Graph[PreNode, PreEdge], sdata: RDD[(String, Iterable[PV])], transformers: RDD[TransformerIsland], options: EinspeiseleistungOptions): PreCalculationResults =
    {
        val feeders = new Feeders (session, storage_level)
        val graph = trace (initial, transformers.flatMap (trafo_mapping), feeders.getFeeders ())

        // raw nodes
        val nodes: VertexRDD[PowerFeedingNode] = graph.vertices.filter (_._2.source_obj != null)
        // get all edges per node
        val src_edges = graph.edges.map (e => (e.srcId, e.attr))
        val dst_edges = graph.edges.map (e => (e.dstId, e.attr))
        val union_edges = src_edges.union (dst_edges).groupByKey ()
        // get connected edge per node
        val grouped_nodes = nodes.leftOuterJoin (union_edges).values
        val nodes_with_edge = grouped_nodes.map (n =>
        {
            n._2 match
            {
                case Some (it) => n._1.copy (conn_edge = it.toArray)
                case None => n._1
            }
        })

        // find which ones detected they were in a non-radial network
        val nonradial = nodes.values.filter (_.hasNonRadial)
        // transformers with non-radial networks
        val bad_tx = nonradial.map (_.source_obj).distinct.collect
        // replace problem message in the nodes in those trafokreise (this overwrites any other problems so it's not perfect):
        val new_nodes = nodes_with_edge.map (x => if (bad_tx.contains (x.source_obj)) x.copy (problem = "non-radial network") else x)
        // then get the threshold:
        val house_nodes = get_threshold_per_has (new_nodes, options)
        val traced_house_nodes_EEA: RDD[(MaxPowerFeedingNodeEEA, Option[Iterable[PV]])] = house_nodes.keyBy (_.id_seq).leftOuterJoin (sdata).values

        // prioritize unhandled issues over a non-radial network problem
        def pickWorst (pfn: Iterable[PowerFeedingNode]): String =
        {
            val issues = pfn.filter (_.hasIssues)
            if (issues.nonEmpty)
                issues.head.problem
            else
                pfn.head.problem
        }

        // update each element in the transformer service area with bad value
        val problem_trafos = graph.vertices
            .values
            .filter (x => x.source_obj != null && (x.hasIssues || x.hasNonRadial))
            .keyBy (_.source_obj)
            .groupByKey
            .map (x => (x._1.trafo_id, pickWorst (x._2)))
        val intermediate_houses = traced_house_nodes_EEA.map (
            node =>
            {
                node._2 match
                {
                    case Some (eea) =>
                        node._1.copy (eea = eea)
                    case None =>
                        node._1
                }
            }
        )
        val has = intermediate_houses
            .keyBy (_.source_obj).leftOuterJoin (problem_trafos).values.map (
            arg =>
            {
                arg._2 match
                {
                    case Some (problem) => arg._1.copy (reason = problem, details = null)
                    case None => arg._1
                }
            }
        )
            .persist (storage_level)

        val simulation = Database.store_precalculation ("Threshold Precalculation", options.outputfile)(has.filter (_.mrid != null))
        log.info ("the simulation number is " + simulation)

        def mapGraphEdges (triplet: EdgeTriplet[PowerFeedingNode, PreEdge]): (String, PreEdge) =
        {
            val source = triplet.srcAttr.source_obj
            val target = triplet.dstAttr.source_obj

            if (source != null && target != null && source.trafo_id != null && target.trafo_id != null)
                if (triplet.attr.connected)
                    (source.trafo_id, triplet.attr)
                else
                    (null.asInstanceOf [String], triplet.attr)
            else
                (null.asInstanceOf [String], triplet.attr)
        }

        val vertices = graph.vertices.values
        val edges = graph.triplets.map (mapGraphEdges)

        vertices.persist (storage_level)
        edges.persist (storage_level)
        if (session.sparkContext.getCheckpointDir.isDefined)
        {
            has.checkpoint ()
            vertices.checkpoint ()
            edges.checkpoint ()
        }

        PreCalculationResults (simulation, has, vertices, edges)
    }
}<|MERGE_RESOLUTION|>--- conflicted
+++ resolved
@@ -23,10 +23,6 @@
 import ch.ninecode.net.TransformerIsland
 import ch.ninecode.util.Complex
 
-<<<<<<< HEAD
-
-=======
->>>>>>> ccb9b41e
 class PowerFeeding (session: SparkSession, storage_level: StorageLevel = StorageLevel.MEMORY_AND_DISK_SER, tbase: Double = 20, tsim: Double) extends CIMRDD with Serializable
 {
     implicit val spark: SparkSession = session
