<?xml version="1.0" encoding="UTF-8"?>
<project xmlns="http://maven.apache.org/POM/4.0.0" xmlns:xsi="http://www.w3.org/2001/XMLSchema-instance"
    xsi:schemaLocation="http://maven.apache.org/POM/4.0.0 http://maven.apache.org/maven-v4_0_0.xsd">
    <modelVersion>4.0.0</modelVersion>
    <parent>
        <artifactId>CIMApplication</artifactId>
        <groupId>ch.ninecode.cim</groupId>
<<<<<<< HEAD
        <version>2.2.1</version>
=======
        <version>2.2.2</version>
>>>>>>> f96452fc
    </parent>
    <artifactId>GridLAB-D</artifactId>
    <groupId>ch.ninecode.gl</groupId>
    <name>GridLAB-D</name>
    <description>Export GridLAB-D file using Spark and Scala</description>
    <inceptionYear>2016</inceptionYear>
    <url>https://github.com/derrickoswald/CIMApplication/tree/master/GridLAB-D</url>

    <properties>
        <version.dependency.sqlite>3.14.2.1</version.dependency.sqlite>
        <version.dependency.scopt>3.5.0</version.dependency.scopt>
    </properties>

    <dependencies>

        <dependency>
            <groupId>org.scala-lang</groupId>
            <artifactId>scala-library</artifactId>
            <version>${version.dependency.scalalibrary}</version>
            <scope>provided</scope>
        </dependency>

        <dependency>
            <groupId>org.scalatest</groupId>
            <artifactId>scalatest_${version.dependency.scala}</artifactId>
            <version>${version.dependency.scalatest}</version>
            <scope>test</scope>
        </dependency>

        <dependency>
            <groupId>junit</groupId>
            <artifactId>junit</artifactId>
            <version>${version.dependency.junit}</version>
            <scope>test</scope>
        </dependency>

        <dependency>
            <groupId>org.apache.spark</groupId>
            <artifactId>spark-core_${version.dependency.scala}</artifactId>
            <version>${version.dependency.spark}</version>
            <scope>provided</scope>
        </dependency>

        <dependency>
            <groupId>org.apache.spark</groupId>
            <artifactId>spark-sql_${version.dependency.scala}</artifactId>
            <version>${version.dependency.spark}</version>
            <scope>provided</scope>
        </dependency>

        <dependency>
            <groupId>org.apache.spark</groupId>
            <artifactId>spark-hive-thriftserver_${version.dependency.scala}</artifactId>
            <version>${version.dependency.spark}</version>
            <scope>provided</scope>
        </dependency>

        <dependency>
            <groupId>org.apache.spark</groupId>
            <artifactId>spark-graphx_${version.dependency.scala}</artifactId>
            <version>${version.dependency.spark}</version>
            <scope>provided</scope>
        </dependency>

        <dependency>
            <groupId>ch.ninecode.cim</groupId>
            <artifactId>CIMReader</artifactId>
            <version>${version.dependency.cimreader}</version>
            <scope>compile</scope>
        </dependency>

        <dependency>
            <groupId>org.xerial</groupId>
            <artifactId>sqlite-jdbc</artifactId>
            <version>${version.dependency.sqlite}</version>
        </dependency>

        <dependency>
            <groupId>com.github.scopt</groupId>
            <artifactId>scopt_2.11</artifactId>
            <version>${version.dependency.scopt}</version>
        </dependency>

    </dependencies>

    <build>
        <sourceDirectory>src/main/scala</sourceDirectory>
        <testSourceDirectory>src/test/scala</testSourceDirectory>
        <plugins>
            <plugin>
                <!-- see http://davidb.github.com/scala-maven-plugin -->
                <groupId>net.alchim31.maven</groupId>
                <artifactId>scala-maven-plugin</artifactId>
                <version>3.2.1</version>
                <configuration>
                    <scalaCompatVersion>${version.dependency.scala}</scalaCompatVersion>
                    <scalaVersion>${version.dependency.scalalibrary}</scalaVersion>
                </configuration>
                <executions>
                    <execution>
                        <goals>
                            <goal>compile</goal>
                            <goal>testCompile</goal>
                        </goals>
                        <configuration>
                            <args>
                                <arg>-deprecation</arg>
                                <arg>-dependencyfile</arg>
                                <arg>${project.build.directory}/.scala_dependencies</arg>
                            </args>
                        </configuration>
                    </execution>
                </executions>
            </plugin>
            <!-- disable surefire -->
            <plugin>
                <groupId>org.apache.maven.plugins</groupId>
                <artifactId>maven-surefire-plugin</artifactId>
                <version>2.18.1</version>
                <configuration>
                    <skipTests>true</skipTests>
                </configuration>
            </plugin>
            <!-- enable scalatest -->
            <plugin>
                <groupId>org.scalatest</groupId>
                <artifactId>scalatest-maven-plugin</artifactId>
                <version>1.0</version>
                <configuration>
                    <reportsDirectory>${project.build.directory}/surefire-reports</reportsDirectory>
                    <junitxml>.</junitxml>
                    <filereports>TestSuite.txt</filereports>
                    <suites>ch.ninecode.gl.TestSuite</suites>
                </configuration>
                <executions>
                    <execution>
                        <id>test</id>
                        <goals>
                            <goal>test</goal>
                        </goals>
                    </execution>
                </executions>
            </plugin>
            <!-- assembly for stand-alone program -->
            <plugin>
                <groupId>org.apache.maven.plugins</groupId>
                <artifactId>maven-assembly-plugin</artifactId>
                <version>3.0.0</version>
                <configuration>
                    <descriptorRefs>
                        <descriptorRef>jar-with-dependencies</descriptorRef>
                    </descriptorRefs>
                    <archive>
                        <manifest>
                            <mainClass>ch.ninecode.esl.Main</mainClass>
                        </manifest>
                    </archive>
                </configuration>
                <executions>
                    <execution>
                        <id>make-assembly</id>
                        <phase>package</phase>
                        <goals>
                            <goal>single</goal>
                        </goals>
                    </execution>
                </executions>
            </plugin>
        </plugins>
    </build>

</project><|MERGE_RESOLUTION|>--- conflicted
+++ resolved
@@ -5,11 +5,7 @@
     <parent>
         <artifactId>CIMApplication</artifactId>
         <groupId>ch.ninecode.cim</groupId>
-<<<<<<< HEAD
-        <version>2.2.1</version>
-=======
         <version>2.2.2</version>
->>>>>>> f96452fc
     </parent>
     <artifactId>GridLAB-D</artifactId>
     <groupId>ch.ninecode.gl</groupId>
