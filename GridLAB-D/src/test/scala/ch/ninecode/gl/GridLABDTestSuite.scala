--- conflicted
+++ resolved
@@ -259,10 +259,7 @@
             println ("generate: " + (solve - generate) / 1e9 + " seconds")
 
             assert (!results._1, "should fail")
-<<<<<<< HEAD
-=======
             assert (results._2.length == 2, "2 results")
->>>>>>> 3a658c9b
             assert (results._2.contains ("broken2 ERROR    [INIT] : keyword 'bar' is not valid for property powerflow::solver_method"), "bar")
             assert (results._2.contains ("broken1 ERROR    [INIT] : keyword 'foo' is not valid for property powerflow::solver_method"), "foo")
 
