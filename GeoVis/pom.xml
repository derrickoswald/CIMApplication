<project xmlns="http://maven.apache.org/POM/4.0.0" xmlns:xsi="http://www.w3.org/2001/XMLSchema-instance" xsi:schemaLocation="http://maven.apache.org/POM/4.0.0 http://maven.apache.org/xsd/maven-4.0.0.xsd">
    <modelVersion>4.0.0</modelVersion>
    <parent>
        <groupId>ch.ninecode.cim</groupId>
        <artifactId>CIMApplication</artifactId>
<<<<<<< HEAD
        <version>2.2.1</version>
=======
        <version>2.2.2</version>
>>>>>>> f96452fc
    </parent>
    <groupId>ch.ninecode.geo</groupId>
    <artifactId>GeoVis</artifactId>
    <name>GeoVis</name>
    <description>Visualization operations for CIM on Spark</description>
    <inceptionYear>2016</inceptionYear>

    <dependencies>

        <dependency>
            <groupId>org.scala-lang</groupId>
            <artifactId>scala-library</artifactId>
            <version>${version.dependency.scalalibrary}</version>
        </dependency>

        <dependency>
            <groupId>org.scalatest</groupId>
            <artifactId>scalatest_${version.dependency.scala}</artifactId>
            <version>${version.dependency.scalatest}</version>
            <scope>test</scope>
        </dependency>

        <dependency>
            <groupId>junit</groupId>
            <artifactId>junit</artifactId>
            <version>${version.dependency.junit}</version>
            <scope>test</scope>
        </dependency>

        <dependency>
            <groupId>org.apache.spark</groupId>
            <artifactId>spark-core_${version.dependency.scala}</artifactId>
            <scope>provided</scope>
            <version>${version.dependency.spark}</version>
        </dependency>

        <dependency>
            <groupId>ch.ninecode.cim</groupId>
            <artifactId>CIMReader</artifactId>
            <version>${version.dependency.cimreader}</version>
            <scope>compile</scope>
        </dependency>

        <dependency>
            <groupId>org.apache.spark</groupId>
            <artifactId>spark-sql_${version.dependency.scala}</artifactId>
            <scope>provided</scope>
            <version>${version.dependency.spark}</version>
        </dependency>

        <dependency>
            <groupId>org.apache.spark</groupId>
            <artifactId>spark-hive-thriftserver_${version.dependency.scala}</artifactId>
            <scope>provided</scope>
            <version>${version.dependency.spark}</version>
        </dependency>

        <dependency>
            <groupId>org.apache.spark</groupId>
            <artifactId>spark-graphx_${version.dependency.scala}</artifactId>
            <scope>provided</scope>
            <version>${version.dependency.spark}</version>
        </dependency>

    </dependencies>

    <build>
        <sourceDirectory>src/main/scala</sourceDirectory>
        <testSourceDirectory>src/test/scala</testSourceDirectory>
        <plugins>
            <plugin>
                <!-- see http://davidb.github.com/scala-maven-plugin -->
                <groupId>net.alchim31.maven</groupId>
                <artifactId>scala-maven-plugin</artifactId>
                <version>3.2.1</version>
                <configuration>
                    <scalaCompatVersion>${version.dependency.scala}</scalaCompatVersion>
                    <scalaVersion>${version.dependency.scalalibrary}</scalaVersion>
                </configuration>
                <executions>
                    <execution>
                        <goals>
                            <goal>compile</goal>
                            <goal>testCompile</goal>
                        </goals>
                        <configuration>
                            <args>
                                <arg>-deprecation</arg>
                                <arg>-dependencyfile</arg>
                                <arg>${project.build.directory}/.scala_dependencies</arg>
                            </args>
                        </configuration>
                    </execution>
                </executions>
            </plugin>
            <!-- disable surefire -->
            <plugin>
                <groupId>org.apache.maven.plugins</groupId>
                <artifactId>maven-surefire-plugin</artifactId>
                <version>2.18.1</version>
                <configuration>
                    <skipTests>true</skipTests>
                </configuration>
            </plugin>
            <!-- enable scalatest -->
            <plugin>
                <groupId>org.scalatest</groupId>
                <artifactId>scalatest-maven-plugin</artifactId>
                <version>1.0</version>
                <configuration>
                    <reportsDirectory>${project.build.directory}/surefire-reports</reportsDirectory>
                    <junitxml>.</junitxml>
                    <filereports>GeoSuite.txt</filereports>
                    <suites>ch.ninecode.geo.GeoSuite</suites>
                </configuration>
                <executions>
                    <execution>
                        <id>test</id>
                        <goals>
                            <goal>test</goal>
                        </goals>
                    </execution>
                </executions>
            </plugin>
        </plugins>
    </build>
    
</project><|MERGE_RESOLUTION|>--- conflicted
+++ resolved
@@ -3,11 +3,7 @@
     <parent>
         <groupId>ch.ninecode.cim</groupId>
         <artifactId>CIMApplication</artifactId>
-<<<<<<< HEAD
-        <version>2.2.1</version>
-=======
         <version>2.2.2</version>
->>>>>>> f96452fc
     </parent>
     <groupId>ch.ninecode.geo</groupId>
     <artifactId>GeoVis</artifactId>
